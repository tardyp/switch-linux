--- conflicted
+++ resolved
@@ -50,18 +50,6 @@
 	int num_clks;
 };
 
-#define GPU_VPU_PUP_REQ		BIT(1)
-#define GPU_VPU_PDN_REQ		BIT(0)
-
-#define GPC_CLK_MAX		6
-
-struct pu_domain {
-	struct generic_pm_domain base;
-	struct regulator *reg;
-	struct clk *clk[GPC_CLK_MAX];
-	int num_clks;
-};
-
 static void __iomem *gpc_base;
 static u32 gpc_wake_irqs[IMR_NUM];
 static u32 gpc_saved_imrs[IMR_NUM];
@@ -278,12 +266,6 @@
 	for (i = 0; i < IMR_NUM; i++)
 		writel_relaxed(~0, gpc_base + GPC_IMR1 + i * 4);
 
-<<<<<<< HEAD
-	/* Register GPC as the secondary interrupt controller behind GIC */
-	gic_arch_extn.irq_mask = imx_gpc_irq_mask;
-	gic_arch_extn.irq_unmask = imx_gpc_irq_unmask;
-	gic_arch_extn.irq_set_wake = imx_gpc_irq_set_wake;
-=======
 	return 0;
 }
 
@@ -301,7 +283,6 @@
 	if (WARN_ON(!np ||
 		    !of_find_property(np, "interrupt-controller", NULL)))
 		pr_warn("Outdated DT detected, system is about to crash!!!\n");
->>>>>>> 48c10785
 }
 
 #ifdef CONFIG_PM_GENERIC_DOMAINS
