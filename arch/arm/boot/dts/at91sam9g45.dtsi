--- conflicted
+++ resolved
@@ -60,8 +60,6 @@
 				reg = <0xfffff000 0x200>;
 			};
 
-<<<<<<< HEAD
-=======
 			ramc0: ramc@ffffe400 {
 				compatible = "atmel,at91sam9g45-ddramc";
 				reg = <0xffffe400 0x200
@@ -78,7 +76,6 @@
 				reg = <0xfffffd00 0x10>;
 			};
 
->>>>>>> 7d1206bc
 			pit: timer@fffffd30 {
 				compatible = "atmel,at91sam9260-pit";
 				reg = <0xfffffd30 0xf>;
@@ -86,14 +83,11 @@
 			};
 
 
-<<<<<<< HEAD
-=======
 			shdwc@fffffd10 {
 				compatible = "atmel,at91sam9rl-shdwc";
 				reg = <0xfffffd10 0x10>;
 			};
 
->>>>>>> 7d1206bc
 			tcb0: timer@fff7c000 {
 				compatible = "atmel,at91rm9200-tcb";
 				reg = <0xfff7c000 0x100>;
