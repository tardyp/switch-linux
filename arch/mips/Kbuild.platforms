# All platforms listed in alphabetic order

platforms += alchemy
platforms += ar7
platforms += ath79
platforms += bcm47xx
platforms += bcm63xx
platforms += cavium-octeon
platforms += cobalt
platforms += dec
platforms += emma
platforms += jazz
platforms += jz4740
platforms += lantiq
platforms += lasat
platforms += loongson
platforms += loongson1
<<<<<<< HEAD
platforms += mipssim
=======
>>>>>>> 4a8e43fe
platforms += mti-malta
platforms += mti-sead3
platforms += netlogic
platforms += pmc-sierra
platforms += pnx833x
platforms += pnx8550
platforms += powertv
platforms += rb532
platforms += sgi-ip22
platforms += sgi-ip27
platforms += sgi-ip32
platforms += sibyte
platforms += sni
platforms += txx9
platforms += vr41xx
platforms += wrppmc

# include the platform specific files
include $(patsubst %, $(srctree)/arch/mips/%/Platform, $(platforms))<|MERGE_RESOLUTION|>--- conflicted
+++ resolved
@@ -15,10 +15,6 @@
 platforms += lasat
 platforms += loongson
 platforms += loongson1
-<<<<<<< HEAD
-platforms += mipssim
-=======
->>>>>>> 4a8e43fe
 platforms += mti-malta
 platforms += mti-sead3
 platforms += netlogic
