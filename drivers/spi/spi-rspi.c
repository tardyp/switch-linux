/*
 * SH RSPI driver
 *
 * Copyright (C) 2012, 2013  Renesas Solutions Corp.
 * Copyright (C) 2014 Glider bvba
 *
 * Based on spi-sh.c:
 * Copyright (C) 2011 Renesas Solutions Corp.
 *
 * This program is free software; you can redistribute it and/or modify
 * it under the terms of the GNU General Public License as published by
 * the Free Software Foundation; version 2 of the License.
 *
 * This program is distributed in the hope that it will be useful,
 * but WITHOUT ANY WARRANTY; without even the implied warranty of
 * MERCHANTABILITY or FITNESS FOR A PARTICULAR PURPOSE.  See the
 * GNU General Public License for more details.
 *
 * You should have received a copy of the GNU General Public License
 * along with this program; if not, write to the Free Software
 * Foundation, Inc., 51 Franklin St, Fifth Floor, Boston, MA  02110-1301  USA
 *
 */

#include <linux/module.h>
#include <linux/kernel.h>
#include <linux/sched.h>
#include <linux/errno.h>
#include <linux/interrupt.h>
#include <linux/platform_device.h>
#include <linux/io.h>
#include <linux/clk.h>
#include <linux/dmaengine.h>
#include <linux/dma-mapping.h>
#include <linux/of_device.h>
#include <linux/pm_runtime.h>
#include <linux/sh_dma.h>
#include <linux/spi/spi.h>
#include <linux/spi/rspi.h>

#define RSPI_SPCR		0x00	/* Control Register */
#define RSPI_SSLP		0x01	/* Slave Select Polarity Register */
#define RSPI_SPPCR		0x02	/* Pin Control Register */
#define RSPI_SPSR		0x03	/* Status Register */
#define RSPI_SPDR		0x04	/* Data Register */
#define RSPI_SPSCR		0x08	/* Sequence Control Register */
#define RSPI_SPSSR		0x09	/* Sequence Status Register */
#define RSPI_SPBR		0x0a	/* Bit Rate Register */
#define RSPI_SPDCR		0x0b	/* Data Control Register */
#define RSPI_SPCKD		0x0c	/* Clock Delay Register */
#define RSPI_SSLND		0x0d	/* Slave Select Negation Delay Register */
#define RSPI_SPND		0x0e	/* Next-Access Delay Register */
#define RSPI_SPCR2		0x0f	/* Control Register 2 (SH only) */
#define RSPI_SPCMD0		0x10	/* Command Register 0 */
#define RSPI_SPCMD1		0x12	/* Command Register 1 */
#define RSPI_SPCMD2		0x14	/* Command Register 2 */
#define RSPI_SPCMD3		0x16	/* Command Register 3 */
#define RSPI_SPCMD4		0x18	/* Command Register 4 */
#define RSPI_SPCMD5		0x1a	/* Command Register 5 */
#define RSPI_SPCMD6		0x1c	/* Command Register 6 */
#define RSPI_SPCMD7		0x1e	/* Command Register 7 */
#define RSPI_SPCMD(i)		(RSPI_SPCMD0 + (i) * 2)
#define RSPI_NUM_SPCMD		8
#define RSPI_RZ_NUM_SPCMD	4
#define QSPI_NUM_SPCMD		4

/* RSPI on RZ only */
#define RSPI_SPBFCR		0x20	/* Buffer Control Register */
#define RSPI_SPBFDR		0x22	/* Buffer Data Count Setting Register */

/* QSPI only */
#define QSPI_SPBFCR		0x18	/* Buffer Control Register */
#define QSPI_SPBDCR		0x1a	/* Buffer Data Count Register */
#define QSPI_SPBMUL0		0x1c	/* Transfer Data Length Multiplier Setting Register 0 */
#define QSPI_SPBMUL1		0x20	/* Transfer Data Length Multiplier Setting Register 1 */
#define QSPI_SPBMUL2		0x24	/* Transfer Data Length Multiplier Setting Register 2 */
#define QSPI_SPBMUL3		0x28	/* Transfer Data Length Multiplier Setting Register 3 */
#define QSPI_SPBMUL(i)		(QSPI_SPBMUL0 + (i) * 4)

/* SPCR - Control Register */
#define SPCR_SPRIE		0x80	/* Receive Interrupt Enable */
#define SPCR_SPE		0x40	/* Function Enable */
#define SPCR_SPTIE		0x20	/* Transmit Interrupt Enable */
#define SPCR_SPEIE		0x10	/* Error Interrupt Enable */
#define SPCR_MSTR		0x08	/* Master/Slave Mode Select */
#define SPCR_MODFEN		0x04	/* Mode Fault Error Detection Enable */
/* RSPI on SH only */
#define SPCR_TXMD		0x02	/* TX Only Mode (vs. Full Duplex) */
#define SPCR_SPMS		0x01	/* 3-wire Mode (vs. 4-wire) */
/* QSPI on R-Car M2 only */
#define SPCR_WSWAP		0x02	/* Word Swap of read-data for DMAC */
#define SPCR_BSWAP		0x01	/* Byte Swap of read-data for DMAC */

/* SSLP - Slave Select Polarity Register */
#define SSLP_SSL1P		0x02	/* SSL1 Signal Polarity Setting */
#define SSLP_SSL0P		0x01	/* SSL0 Signal Polarity Setting */

/* SPPCR - Pin Control Register */
#define SPPCR_MOIFE		0x20	/* MOSI Idle Value Fixing Enable */
#define SPPCR_MOIFV		0x10	/* MOSI Idle Fixed Value */
#define SPPCR_SPOM		0x04
#define SPPCR_SPLP2		0x02	/* Loopback Mode 2 (non-inverting) */
#define SPPCR_SPLP		0x01	/* Loopback Mode (inverting) */

#define SPPCR_IO3FV		0x04	/* Single-/Dual-SPI Mode IO3 Output Fixed Value */
#define SPPCR_IO2FV		0x04	/* Single-/Dual-SPI Mode IO2 Output Fixed Value */

/* SPSR - Status Register */
#define SPSR_SPRF		0x80	/* Receive Buffer Full Flag */
#define SPSR_TEND		0x40	/* Transmit End */
#define SPSR_SPTEF		0x20	/* Transmit Buffer Empty Flag */
#define SPSR_PERF		0x08	/* Parity Error Flag */
#define SPSR_MODF		0x04	/* Mode Fault Error Flag */
#define SPSR_IDLNF		0x02	/* RSPI Idle Flag */
#define SPSR_OVRF		0x01	/* Overrun Error Flag (RSPI only) */

/* SPSCR - Sequence Control Register */
#define SPSCR_SPSLN_MASK	0x07	/* Sequence Length Specification */

/* SPSSR - Sequence Status Register */
#define SPSSR_SPECM_MASK	0x70	/* Command Error Mask */
#define SPSSR_SPCP_MASK		0x07	/* Command Pointer Mask */

/* SPDCR - Data Control Register */
#define SPDCR_TXDMY		0x80	/* Dummy Data Transmission Enable */
#define SPDCR_SPLW1		0x40	/* Access Width Specification (RZ) */
#define SPDCR_SPLW0		0x20	/* Access Width Specification (RZ) */
#define SPDCR_SPLLWORD		(SPDCR_SPLW1 | SPDCR_SPLW0)
#define SPDCR_SPLWORD		SPDCR_SPLW1
#define SPDCR_SPLBYTE		SPDCR_SPLW0
#define SPDCR_SPLW		0x20	/* Access Width Specification (SH) */
#define SPDCR_SPRDTD		0x10	/* Receive Transmit Data Select (SH) */
#define SPDCR_SLSEL1		0x08
#define SPDCR_SLSEL0		0x04
#define SPDCR_SLSEL_MASK	0x0c	/* SSL1 Output Select (SH) */
#define SPDCR_SPFC1		0x02
#define SPDCR_SPFC0		0x01
#define SPDCR_SPFC_MASK		0x03	/* Frame Count Setting (1-4) (SH) */

/* SPCKD - Clock Delay Register */
#define SPCKD_SCKDL_MASK	0x07	/* Clock Delay Setting (1-8) */

/* SSLND - Slave Select Negation Delay Register */
#define SSLND_SLNDL_MASK	0x07	/* SSL Negation Delay Setting (1-8) */

/* SPND - Next-Access Delay Register */
#define SPND_SPNDL_MASK		0x07	/* Next-Access Delay Setting (1-8) */

/* SPCR2 - Control Register 2 */
#define SPCR2_PTE		0x08	/* Parity Self-Test Enable */
#define SPCR2_SPIE		0x04	/* Idle Interrupt Enable */
#define SPCR2_SPOE		0x02	/* Odd Parity Enable (vs. Even) */
#define SPCR2_SPPE		0x01	/* Parity Enable */

/* SPCMDn - Command Registers */
#define SPCMD_SCKDEN		0x8000	/* Clock Delay Setting Enable */
#define SPCMD_SLNDEN		0x4000	/* SSL Negation Delay Setting Enable */
#define SPCMD_SPNDEN		0x2000	/* Next-Access Delay Enable */
#define SPCMD_LSBF		0x1000	/* LSB First */
#define SPCMD_SPB_MASK		0x0f00	/* Data Length Setting */
#define SPCMD_SPB_8_TO_16(bit)	(((bit - 1) << 8) & SPCMD_SPB_MASK)
#define SPCMD_SPB_8BIT		0x0000	/* QSPI only */
#define SPCMD_SPB_16BIT		0x0100
#define SPCMD_SPB_20BIT		0x0000
#define SPCMD_SPB_24BIT		0x0100
#define SPCMD_SPB_32BIT		0x0200
#define SPCMD_SSLKP		0x0080	/* SSL Signal Level Keeping */
#define SPCMD_SPIMOD_MASK	0x0060	/* SPI Operating Mode (QSPI only) */
#define SPCMD_SPIMOD1		0x0040
#define SPCMD_SPIMOD0		0x0020
#define SPCMD_SPIMOD_SINGLE	0
#define SPCMD_SPIMOD_DUAL	SPCMD_SPIMOD0
#define SPCMD_SPIMOD_QUAD	SPCMD_SPIMOD1
#define SPCMD_SPRW		0x0010	/* SPI Read/Write Access (Dual/Quad) */
#define SPCMD_SSLA_MASK		0x0030	/* SSL Assert Signal Setting (RSPI) */
#define SPCMD_BRDV_MASK		0x000c	/* Bit Rate Division Setting */
#define SPCMD_CPOL		0x0002	/* Clock Polarity Setting */
#define SPCMD_CPHA		0x0001	/* Clock Phase Setting */

/* SPBFCR - Buffer Control Register */
#define SPBFCR_TXRST		0x80	/* Transmit Buffer Data Reset */
#define SPBFCR_RXRST		0x40	/* Receive Buffer Data Reset */
#define SPBFCR_TXTRG_MASK	0x30	/* Transmit Buffer Data Triggering Number */
#define SPBFCR_RXTRG_MASK	0x07	/* Receive Buffer Data Triggering Number */

struct rspi_data {
	void __iomem *addr;
	u32 max_speed_hz;
	struct spi_master *master;
	wait_queue_head_t wait;
	struct clk *clk;
	u16 spcmd;
	u8 spsr;
	u8 sppcr;
	int rx_irq, tx_irq;
	const struct spi_ops *ops;

	unsigned dma_callbacked:1;
	unsigned byte_access:1;
};

static void rspi_write8(const struct rspi_data *rspi, u8 data, u16 offset)
{
	iowrite8(data, rspi->addr + offset);
}

static void rspi_write16(const struct rspi_data *rspi, u16 data, u16 offset)
{
	iowrite16(data, rspi->addr + offset);
}

static void rspi_write32(const struct rspi_data *rspi, u32 data, u16 offset)
{
	iowrite32(data, rspi->addr + offset);
}

static u8 rspi_read8(const struct rspi_data *rspi, u16 offset)
{
	return ioread8(rspi->addr + offset);
}

static u16 rspi_read16(const struct rspi_data *rspi, u16 offset)
{
	return ioread16(rspi->addr + offset);
}

static void rspi_write_data(const struct rspi_data *rspi, u16 data)
{
	if (rspi->byte_access)
		rspi_write8(rspi, data, RSPI_SPDR);
	else /* 16 bit */
		rspi_write16(rspi, data, RSPI_SPDR);
}

static u16 rspi_read_data(const struct rspi_data *rspi)
{
	if (rspi->byte_access)
		return rspi_read8(rspi, RSPI_SPDR);
	else /* 16 bit */
		return rspi_read16(rspi, RSPI_SPDR);
}

/* optional functions */
struct spi_ops {
	int (*set_config_register)(struct rspi_data *rspi, int access_size);
	int (*transfer_one)(struct spi_master *master, struct spi_device *spi,
			    struct spi_transfer *xfer);
	u16 mode_bits;
	u16 flags;
	u16 fifo_size;
};

/*
 * functions for RSPI on legacy SH
 */
static int rspi_set_config_register(struct rspi_data *rspi, int access_size)
{
	int spbr;

	/* Sets output mode, MOSI signal, and (optionally) loopback */
	rspi_write8(rspi, rspi->sppcr, RSPI_SPPCR);

	/* Sets transfer bit rate */
	spbr = DIV_ROUND_UP(clk_get_rate(rspi->clk),
			    2 * rspi->max_speed_hz) - 1;
	rspi_write8(rspi, clamp(spbr, 0, 255), RSPI_SPBR);

	/* Disable dummy transmission, set 16-bit word access, 1 frame */
	rspi_write8(rspi, 0, RSPI_SPDCR);
	rspi->byte_access = 0;

	/* Sets RSPCK, SSL, next-access delay value */
	rspi_write8(rspi, 0x00, RSPI_SPCKD);
	rspi_write8(rspi, 0x00, RSPI_SSLND);
	rspi_write8(rspi, 0x00, RSPI_SPND);

	/* Sets parity, interrupt mask */
	rspi_write8(rspi, 0x00, RSPI_SPCR2);

	/* Sets SPCMD */
	rspi->spcmd |= SPCMD_SPB_8_TO_16(access_size);
	rspi_write16(rspi, rspi->spcmd, RSPI_SPCMD0);

	/* Sets RSPI mode */
	rspi_write8(rspi, SPCR_MSTR, RSPI_SPCR);

	return 0;
}

/*
 * functions for RSPI on RZ
 */
static int rspi_rz_set_config_register(struct rspi_data *rspi, int access_size)
{
	int spbr;

	/* Sets output mode, MOSI signal, and (optionally) loopback */
	rspi_write8(rspi, rspi->sppcr, RSPI_SPPCR);

	/* Sets transfer bit rate */
	spbr = DIV_ROUND_UP(clk_get_rate(rspi->clk),
			    2 * rspi->max_speed_hz) - 1;
	rspi_write8(rspi, clamp(spbr, 0, 255), RSPI_SPBR);

	/* Disable dummy transmission, set byte access */
	rspi_write8(rspi, SPDCR_SPLBYTE, RSPI_SPDCR);
	rspi->byte_access = 1;

	/* Sets RSPCK, SSL, next-access delay value */
	rspi_write8(rspi, 0x00, RSPI_SPCKD);
	rspi_write8(rspi, 0x00, RSPI_SSLND);
	rspi_write8(rspi, 0x00, RSPI_SPND);

	/* Sets SPCMD */
	rspi->spcmd |= SPCMD_SPB_8_TO_16(access_size);
	rspi_write16(rspi, rspi->spcmd, RSPI_SPCMD0);

	/* Sets RSPI mode */
	rspi_write8(rspi, SPCR_MSTR, RSPI_SPCR);

	return 0;
}

/*
 * functions for QSPI
 */
static int qspi_set_config_register(struct rspi_data *rspi, int access_size)
{
	int spbr;

	/* Sets output mode, MOSI signal, and (optionally) loopback */
	rspi_write8(rspi, rspi->sppcr, RSPI_SPPCR);

	/* Sets transfer bit rate */
	spbr = DIV_ROUND_UP(clk_get_rate(rspi->clk), 2 * rspi->max_speed_hz);
	rspi_write8(rspi, clamp(spbr, 0, 255), RSPI_SPBR);

	/* Disable dummy transmission, set byte access */
	rspi_write8(rspi, 0, RSPI_SPDCR);
	rspi->byte_access = 1;

	/* Sets RSPCK, SSL, next-access delay value */
	rspi_write8(rspi, 0x00, RSPI_SPCKD);
	rspi_write8(rspi, 0x00, RSPI_SSLND);
	rspi_write8(rspi, 0x00, RSPI_SPND);

	/* Data Length Setting */
	if (access_size == 8)
		rspi->spcmd |= SPCMD_SPB_8BIT;
	else if (access_size == 16)
		rspi->spcmd |= SPCMD_SPB_16BIT;
	else
		rspi->spcmd |= SPCMD_SPB_32BIT;

	rspi->spcmd |= SPCMD_SCKDEN | SPCMD_SLNDEN | SPCMD_SPNDEN;

	/* Resets transfer data length */
	rspi_write32(rspi, 0, QSPI_SPBMUL0);

	/* Resets transmit and receive buffer */
	rspi_write8(rspi, SPBFCR_TXRST | SPBFCR_RXRST, QSPI_SPBFCR);
	/* Sets buffer to allow normal operation */
	rspi_write8(rspi, 0x00, QSPI_SPBFCR);

	/* Sets SPCMD */
	rspi_write16(rspi, rspi->spcmd, RSPI_SPCMD0);

	/* Enables SPI function in master mode */
	rspi_write8(rspi, SPCR_SPE | SPCR_MSTR, RSPI_SPCR);

	return 0;
}

#define set_config_register(spi, n) spi->ops->set_config_register(spi, n)

static void rspi_enable_irq(const struct rspi_data *rspi, u8 enable)
{
	rspi_write8(rspi, rspi_read8(rspi, RSPI_SPCR) | enable, RSPI_SPCR);
}

static void rspi_disable_irq(const struct rspi_data *rspi, u8 disable)
{
	rspi_write8(rspi, rspi_read8(rspi, RSPI_SPCR) & ~disable, RSPI_SPCR);
}

static int rspi_wait_for_interrupt(struct rspi_data *rspi, u8 wait_mask,
				   u8 enable_bit)
{
	int ret;

	rspi->spsr = rspi_read8(rspi, RSPI_SPSR);
	if (rspi->spsr & wait_mask)
		return 0;

	rspi_enable_irq(rspi, enable_bit);
	ret = wait_event_timeout(rspi->wait, rspi->spsr & wait_mask, HZ);
	if (ret == 0 && !(rspi->spsr & wait_mask))
		return -ETIMEDOUT;

	return 0;
}

static inline int rspi_wait_for_tx_empty(struct rspi_data *rspi)
{
	return rspi_wait_for_interrupt(rspi, SPSR_SPTEF, SPCR_SPTIE);
}

static inline int rspi_wait_for_rx_full(struct rspi_data *rspi)
{
	return rspi_wait_for_interrupt(rspi, SPSR_SPRF, SPCR_SPRIE);
}

static int rspi_data_out(struct rspi_data *rspi, u8 data)
{
	int error = rspi_wait_for_tx_empty(rspi);
	if (error < 0) {
		dev_err(&rspi->master->dev, "transmit timeout\n");
		return error;
	}
	rspi_write_data(rspi, data);
	return 0;
}

static int rspi_data_in(struct rspi_data *rspi)
{
	int error;
	u8 data;

	error = rspi_wait_for_rx_full(rspi);
	if (error < 0) {
		dev_err(&rspi->master->dev, "receive timeout\n");
		return error;
	}
	data = rspi_read_data(rspi);
	return data;
}

static int rspi_pio_transfer(struct rspi_data *rspi, const u8 *tx, u8 *rx,
			     unsigned int n)
{
	while (n-- > 0) {
		if (tx) {
			int ret = rspi_data_out(rspi, *tx++);
			if (ret < 0)
				return ret;
		}
		if (rx) {
			int ret = rspi_data_in(rspi);
			if (ret < 0)
				return ret;
			*rx++ = ret;
		}
	}

	return 0;
}

static void rspi_dma_complete(void *arg)
{
	struct rspi_data *rspi = arg;

	rspi->dma_callbacked = 1;
	wake_up_interruptible(&rspi->wait);
}

static int rspi_dma_transfer(struct rspi_data *rspi, struct sg_table *tx,
			     struct sg_table *rx)
{
	struct dma_async_tx_descriptor *desc_tx = NULL, *desc_rx = NULL;
	u8 irq_mask = 0;
	unsigned int other_irq = 0;
	dma_cookie_t cookie;
	int ret;

<<<<<<< HEAD
	if (tx) {
		desc_tx = dmaengine_prep_slave_sg(rspi->master->dma_tx,
					tx->sgl, tx->nents, DMA_TO_DEVICE,
					DMA_PREP_INTERRUPT | DMA_CTRL_ACK);
		if (!desc_tx)
			goto no_dma;

		irq_mask |= SPCR_SPTIE;
	}
=======
	/* First prepare and submit the DMA request(s), as this may fail */
>>>>>>> 9e82bf01
	if (rx) {
		desc_rx = dmaengine_prep_slave_sg(rspi->master->dma_rx,
					rx->sgl, rx->nents, DMA_FROM_DEVICE,
					DMA_PREP_INTERRUPT | DMA_CTRL_ACK);
<<<<<<< HEAD
		if (!desc_rx)
			goto no_dma;
=======
		if (!desc_rx) {
			ret = -EAGAIN;
			goto no_dma_rx;
		}

		desc_rx->callback = rspi_dma_complete;
		desc_rx->callback_param = rspi;
		cookie = dmaengine_submit(desc_rx);
		if (dma_submit_error(cookie)) {
			ret = cookie;
			goto no_dma_rx;
		}
>>>>>>> 9e82bf01

		irq_mask |= SPCR_SPRIE;
	}

	if (tx) {
		desc_tx = dmaengine_prep_slave_sg(rspi->master->dma_tx,
					tx->sgl, tx->nents, DMA_TO_DEVICE,
					DMA_PREP_INTERRUPT | DMA_CTRL_ACK);
		if (!desc_tx) {
			ret = -EAGAIN;
			goto no_dma_tx;
		}

		if (rx) {
			/* No callback */
			desc_tx->callback = NULL;
		} else {
			desc_tx->callback = rspi_dma_complete;
			desc_tx->callback_param = rspi;
		}
		cookie = dmaengine_submit(desc_tx);
		if (dma_submit_error(cookie)) {
			ret = cookie;
			goto no_dma_tx;
		}

		irq_mask |= SPCR_SPTIE;
	}

	/*
	 * DMAC needs SPxIE, but if SPxIE is set, the IRQ routine will be
	 * called. So, this driver disables the IRQ while DMA transfer.
	 */
	if (tx)
		disable_irq(other_irq = rspi->tx_irq);
	if (rx && rspi->rx_irq != other_irq)
		disable_irq(rspi->rx_irq);

	rspi_enable_irq(rspi, irq_mask);
	rspi->dma_callbacked = 0;

	/* Now start DMA */
	if (rx)
		dma_async_issue_pending(rspi->master->dma_rx);
	if (tx)
		dma_async_issue_pending(rspi->master->dma_tx);

	ret = wait_event_interruptible_timeout(rspi->wait,
					       rspi->dma_callbacked, HZ);
	if (ret > 0 && rspi->dma_callbacked)
		ret = 0;
	else if (!ret) {
		dev_err(&rspi->master->dev, "DMA timeout\n");
		ret = -ETIMEDOUT;
		if (tx)
			dmaengine_terminate_all(rspi->master->dma_tx);
		if (rx)
			dmaengine_terminate_all(rspi->master->dma_rx);
	}

	rspi_disable_irq(rspi, irq_mask);

	if (tx)
		enable_irq(rspi->tx_irq);
	if (rx && rspi->rx_irq != other_irq)
		enable_irq(rspi->rx_irq);

	return ret;

<<<<<<< HEAD
no_dma:
	pr_warn_once("%s %s: DMA not available, falling back to PIO\n",
		     dev_driver_string(&rspi->master->dev),
		     dev_name(&rspi->master->dev));
	return -EAGAIN;
=======
no_dma_tx:
	if (rx)
		dmaengine_terminate_all(rspi->master->dma_rx);
no_dma_rx:
	if (ret == -EAGAIN) {
		pr_warn_once("%s %s: DMA not available, falling back to PIO\n",
			     dev_driver_string(&rspi->master->dev),
			     dev_name(&rspi->master->dev));
	}
	return ret;
>>>>>>> 9e82bf01
}

static void rspi_receive_init(const struct rspi_data *rspi)
{
	u8 spsr;

	spsr = rspi_read8(rspi, RSPI_SPSR);
	if (spsr & SPSR_SPRF)
		rspi_read_data(rspi);	/* dummy read */
	if (spsr & SPSR_OVRF)
		rspi_write8(rspi, rspi_read8(rspi, RSPI_SPSR) & ~SPSR_OVRF,
			    RSPI_SPSR);
}

static void rspi_rz_receive_init(const struct rspi_data *rspi)
{
	rspi_receive_init(rspi);
	rspi_write8(rspi, SPBFCR_TXRST | SPBFCR_RXRST, RSPI_SPBFCR);
	rspi_write8(rspi, 0, RSPI_SPBFCR);
}

static void qspi_receive_init(const struct rspi_data *rspi)
{
	u8 spsr;

	spsr = rspi_read8(rspi, RSPI_SPSR);
	if (spsr & SPSR_SPRF)
		rspi_read_data(rspi);   /* dummy read */
	rspi_write8(rspi, SPBFCR_TXRST | SPBFCR_RXRST, QSPI_SPBFCR);
	rspi_write8(rspi, 0, QSPI_SPBFCR);
}

static bool __rspi_can_dma(const struct rspi_data *rspi,
			   const struct spi_transfer *xfer)
{
	return xfer->len > rspi->ops->fifo_size;
}

static bool rspi_can_dma(struct spi_master *master, struct spi_device *spi,
			 struct spi_transfer *xfer)
{
	struct rspi_data *rspi = spi_master_get_devdata(master);

	return __rspi_can_dma(rspi, xfer);
}

static int rspi_common_transfer(struct rspi_data *rspi,
				struct spi_transfer *xfer)
{
	int ret;

	if (rspi->master->can_dma && __rspi_can_dma(rspi, xfer)) {
		/* rx_buf can be NULL on RSPI on SH in TX-only Mode */
		ret = rspi_dma_transfer(rspi, &xfer->tx_sg,
					xfer->rx_buf ? &xfer->rx_sg : NULL);
		if (ret != -EAGAIN)
			return ret;
	}

	ret = rspi_pio_transfer(rspi, xfer->tx_buf, xfer->rx_buf, xfer->len);
	if (ret < 0)
		return ret;

	/* Wait for the last transmission */
	rspi_wait_for_tx_empty(rspi);

	return 0;
}

static int rspi_transfer_one(struct spi_master *master, struct spi_device *spi,
			     struct spi_transfer *xfer)
{
	struct rspi_data *rspi = spi_master_get_devdata(master);
	u8 spcr;

	spcr = rspi_read8(rspi, RSPI_SPCR);
	if (xfer->rx_buf) {
		rspi_receive_init(rspi);
		spcr &= ~SPCR_TXMD;
	} else {
		spcr |= SPCR_TXMD;
	}
	rspi_write8(rspi, spcr, RSPI_SPCR);

	return rspi_common_transfer(rspi, xfer);
}

static int rspi_rz_transfer_one(struct spi_master *master,
				struct spi_device *spi,
				struct spi_transfer *xfer)
{
	struct rspi_data *rspi = spi_master_get_devdata(master);

	rspi_rz_receive_init(rspi);

	return rspi_common_transfer(rspi, xfer);
}

static int qspi_transfer_out_in(struct rspi_data *rspi,
				struct spi_transfer *xfer)
{
	qspi_receive_init(rspi);

	return rspi_common_transfer(rspi, xfer);
}

static int qspi_transfer_out(struct rspi_data *rspi, struct spi_transfer *xfer)
{
	int ret;

	if (rspi->master->can_dma && __rspi_can_dma(rspi, xfer)) {
		ret = rspi_dma_transfer(rspi, &xfer->tx_sg, NULL);
		if (ret != -EAGAIN)
			return ret;
	}

	ret = rspi_pio_transfer(rspi, xfer->tx_buf, NULL, xfer->len);
	if (ret < 0)
		return ret;

	/* Wait for the last transmission */
	rspi_wait_for_tx_empty(rspi);

	return 0;
}

static int qspi_transfer_in(struct rspi_data *rspi, struct spi_transfer *xfer)
{
	if (rspi->master->can_dma && __rspi_can_dma(rspi, xfer)) {
		int ret = rspi_dma_transfer(rspi, NULL, &xfer->rx_sg);
		if (ret != -EAGAIN)
			return ret;
	}

	return rspi_pio_transfer(rspi, NULL, xfer->rx_buf, xfer->len);
}

static int qspi_transfer_one(struct spi_master *master, struct spi_device *spi,
			     struct spi_transfer *xfer)
{
	struct rspi_data *rspi = spi_master_get_devdata(master);

	if (spi->mode & SPI_LOOP) {
		return qspi_transfer_out_in(rspi, xfer);
	} else if (xfer->tx_nbits > SPI_NBITS_SINGLE) {
		/* Quad or Dual SPI Write */
		return qspi_transfer_out(rspi, xfer);
	} else if (xfer->rx_nbits > SPI_NBITS_SINGLE) {
		/* Quad or Dual SPI Read */
		return qspi_transfer_in(rspi, xfer);
	} else {
		/* Single SPI Transfer */
		return qspi_transfer_out_in(rspi, xfer);
	}
}

static int rspi_setup(struct spi_device *spi)
{
	struct rspi_data *rspi = spi_master_get_devdata(spi->master);

	rspi->max_speed_hz = spi->max_speed_hz;

	rspi->spcmd = SPCMD_SSLKP;
	if (spi->mode & SPI_CPOL)
		rspi->spcmd |= SPCMD_CPOL;
	if (spi->mode & SPI_CPHA)
		rspi->spcmd |= SPCMD_CPHA;

	/* CMOS output mode and MOSI signal from previous transfer */
	rspi->sppcr = 0;
	if (spi->mode & SPI_LOOP)
		rspi->sppcr |= SPPCR_SPLP;

	set_config_register(rspi, 8);

	return 0;
}

static u16 qspi_transfer_mode(const struct spi_transfer *xfer)
{
	if (xfer->tx_buf)
		switch (xfer->tx_nbits) {
		case SPI_NBITS_QUAD:
			return SPCMD_SPIMOD_QUAD;
		case SPI_NBITS_DUAL:
			return SPCMD_SPIMOD_DUAL;
		default:
			return 0;
		}
	if (xfer->rx_buf)
		switch (xfer->rx_nbits) {
		case SPI_NBITS_QUAD:
			return SPCMD_SPIMOD_QUAD | SPCMD_SPRW;
		case SPI_NBITS_DUAL:
			return SPCMD_SPIMOD_DUAL | SPCMD_SPRW;
		default:
			return 0;
		}

	return 0;
}

static int qspi_setup_sequencer(struct rspi_data *rspi,
				const struct spi_message *msg)
{
	const struct spi_transfer *xfer;
	unsigned int i = 0, len = 0;
	u16 current_mode = 0xffff, mode;

	list_for_each_entry(xfer, &msg->transfers, transfer_list) {
		mode = qspi_transfer_mode(xfer);
		if (mode == current_mode) {
			len += xfer->len;
			continue;
		}

		/* Transfer mode change */
		if (i) {
			/* Set transfer data length of previous transfer */
			rspi_write32(rspi, len, QSPI_SPBMUL(i - 1));
		}

		if (i >= QSPI_NUM_SPCMD) {
			dev_err(&msg->spi->dev,
				"Too many different transfer modes");
			return -EINVAL;
		}

		/* Program transfer mode for this transfer */
		rspi_write16(rspi, rspi->spcmd | mode, RSPI_SPCMD(i));
		current_mode = mode;
		len = xfer->len;
		i++;
	}
	if (i) {
		/* Set final transfer data length and sequence length */
		rspi_write32(rspi, len, QSPI_SPBMUL(i - 1));
		rspi_write8(rspi, i - 1, RSPI_SPSCR);
	}

	return 0;
}

static int rspi_prepare_message(struct spi_master *master,
				struct spi_message *msg)
{
	struct rspi_data *rspi = spi_master_get_devdata(master);
	int ret;

	if (msg->spi->mode &
	    (SPI_TX_DUAL | SPI_TX_QUAD | SPI_RX_DUAL | SPI_RX_QUAD)) {
		/* Setup sequencer for messages with multiple transfer modes */
		ret = qspi_setup_sequencer(rspi, msg);
		if (ret < 0)
			return ret;
	}

	/* Enable SPI function in master mode */
	rspi_write8(rspi, rspi_read8(rspi, RSPI_SPCR) | SPCR_SPE, RSPI_SPCR);
	return 0;
}

static int rspi_unprepare_message(struct spi_master *master,
				  struct spi_message *msg)
{
	struct rspi_data *rspi = spi_master_get_devdata(master);

	/* Disable SPI function */
	rspi_write8(rspi, rspi_read8(rspi, RSPI_SPCR) & ~SPCR_SPE, RSPI_SPCR);

	/* Reset sequencer for Single SPI Transfers */
	rspi_write16(rspi, rspi->spcmd, RSPI_SPCMD0);
	rspi_write8(rspi, 0, RSPI_SPSCR);
	return 0;
}

static irqreturn_t rspi_irq_mux(int irq, void *_sr)
{
	struct rspi_data *rspi = _sr;
	u8 spsr;
	irqreturn_t ret = IRQ_NONE;
	u8 disable_irq = 0;

	rspi->spsr = spsr = rspi_read8(rspi, RSPI_SPSR);
	if (spsr & SPSR_SPRF)
		disable_irq |= SPCR_SPRIE;
	if (spsr & SPSR_SPTEF)
		disable_irq |= SPCR_SPTIE;

	if (disable_irq) {
		ret = IRQ_HANDLED;
		rspi_disable_irq(rspi, disable_irq);
		wake_up(&rspi->wait);
	}

	return ret;
}

static irqreturn_t rspi_irq_rx(int irq, void *_sr)
{
	struct rspi_data *rspi = _sr;
	u8 spsr;

	rspi->spsr = spsr = rspi_read8(rspi, RSPI_SPSR);
	if (spsr & SPSR_SPRF) {
		rspi_disable_irq(rspi, SPCR_SPRIE);
		wake_up(&rspi->wait);
		return IRQ_HANDLED;
	}

	return 0;
}

static irqreturn_t rspi_irq_tx(int irq, void *_sr)
{
	struct rspi_data *rspi = _sr;
	u8 spsr;

	rspi->spsr = spsr = rspi_read8(rspi, RSPI_SPSR);
	if (spsr & SPSR_SPTEF) {
		rspi_disable_irq(rspi, SPCR_SPTIE);
		wake_up(&rspi->wait);
		return IRQ_HANDLED;
	}

	return 0;
}

static struct dma_chan *rspi_request_dma_chan(struct device *dev,
					      enum dma_transfer_direction dir,
					      unsigned int id,
					      dma_addr_t port_addr)
{
	dma_cap_mask_t mask;
	struct dma_chan *chan;
	struct dma_slave_config cfg;
	int ret;

	dma_cap_zero(mask);
	dma_cap_set(DMA_SLAVE, mask);

	chan = dma_request_channel(mask, shdma_chan_filter,
				   (void *)(unsigned long)id);
	if (!chan) {
		dev_warn(dev, "dma_request_channel failed\n");
		return NULL;
	}

	memset(&cfg, 0, sizeof(cfg));
	cfg.slave_id = id;
	cfg.direction = dir;
	if (dir == DMA_MEM_TO_DEV)
		cfg.dst_addr = port_addr;
	else
		cfg.src_addr = port_addr;

	ret = dmaengine_slave_config(chan, &cfg);
	if (ret) {
		dev_warn(dev, "dmaengine_slave_config failed %d\n", ret);
		dma_release_channel(chan);
		return NULL;
	}

	return chan;
}

static int rspi_request_dma(struct device *dev, struct spi_master *master,
			    const struct resource *res)
{
	const struct rspi_plat_data *rspi_pd = dev_get_platdata(dev);

	if (!rspi_pd || !rspi_pd->dma_rx_id || !rspi_pd->dma_tx_id)
		return 0;	/* The driver assumes no error. */

	master->dma_rx = rspi_request_dma_chan(dev, DMA_DEV_TO_MEM,
					       rspi_pd->dma_rx_id,
					       res->start + RSPI_SPDR);
	if (!master->dma_rx)
		return -ENODEV;

	master->dma_tx = rspi_request_dma_chan(dev, DMA_MEM_TO_DEV,
					       rspi_pd->dma_tx_id,
					       res->start + RSPI_SPDR);
	if (!master->dma_tx) {
		dma_release_channel(master->dma_rx);
		master->dma_rx = NULL;
		return -ENODEV;
	}

	master->can_dma = rspi_can_dma;
	dev_info(dev, "DMA available");
	return 0;
}

static void rspi_release_dma(struct spi_master *master)
{
	if (master->dma_tx)
		dma_release_channel(master->dma_tx);
	if (master->dma_rx)
		dma_release_channel(master->dma_rx);
}

static int rspi_remove(struct platform_device *pdev)
{
	struct rspi_data *rspi = platform_get_drvdata(pdev);

	rspi_release_dma(rspi->master);
	pm_runtime_disable(&pdev->dev);

	return 0;
}

static const struct spi_ops rspi_ops = {
	.set_config_register =	rspi_set_config_register,
	.transfer_one =		rspi_transfer_one,
	.mode_bits =		SPI_CPHA | SPI_CPOL | SPI_LOOP,
	.flags =		SPI_MASTER_MUST_TX,
	.fifo_size =		8,
};

static const struct spi_ops rspi_rz_ops = {
	.set_config_register =	rspi_rz_set_config_register,
	.transfer_one =		rspi_rz_transfer_one,
	.mode_bits =		SPI_CPHA | SPI_CPOL | SPI_LOOP,
	.flags =		SPI_MASTER_MUST_RX | SPI_MASTER_MUST_TX,
	.fifo_size =		8,	/* 8 for TX, 32 for RX */
};

static const struct spi_ops qspi_ops = {
	.set_config_register =	qspi_set_config_register,
	.transfer_one =		qspi_transfer_one,
	.mode_bits =		SPI_CPHA | SPI_CPOL | SPI_LOOP |
				SPI_TX_DUAL | SPI_TX_QUAD |
				SPI_RX_DUAL | SPI_RX_QUAD,
	.flags =		SPI_MASTER_MUST_RX | SPI_MASTER_MUST_TX,
	.fifo_size =		32,
};

#ifdef CONFIG_OF
static const struct of_device_id rspi_of_match[] = {
	/* RSPI on legacy SH */
	{ .compatible = "renesas,rspi", .data = &rspi_ops },
	/* RSPI on RZ/A1H */
	{ .compatible = "renesas,rspi-rz", .data = &rspi_rz_ops },
	/* QSPI on R-Car Gen2 */
	{ .compatible = "renesas,qspi", .data = &qspi_ops },
	{ /* sentinel */ }
};

MODULE_DEVICE_TABLE(of, rspi_of_match);

static int rspi_parse_dt(struct device *dev, struct spi_master *master)
{
	u32 num_cs;
	int error;

	/* Parse DT properties */
	error = of_property_read_u32(dev->of_node, "num-cs", &num_cs);
	if (error) {
		dev_err(dev, "of_property_read_u32 num-cs failed %d\n", error);
		return error;
	}

	master->num_chipselect = num_cs;
	return 0;
}
#else
#define rspi_of_match	NULL
static inline int rspi_parse_dt(struct device *dev, struct spi_master *master)
{
	return -EINVAL;
}
#endif /* CONFIG_OF */

static int rspi_request_irq(struct device *dev, unsigned int irq,
			    irq_handler_t handler, const char *suffix,
			    void *dev_id)
{
	const char *base = dev_name(dev);
	size_t len = strlen(base) + strlen(suffix) + 2;
	char *name = devm_kzalloc(dev, len, GFP_KERNEL);
	if (!name)
		return -ENOMEM;
	snprintf(name, len, "%s:%s", base, suffix);
	return devm_request_irq(dev, irq, handler, 0, name, dev_id);
}

static int rspi_probe(struct platform_device *pdev)
{
	struct resource *res;
	struct spi_master *master;
	struct rspi_data *rspi;
	int ret;
	const struct of_device_id *of_id;
	const struct rspi_plat_data *rspi_pd;
	const struct spi_ops *ops;

	master = spi_alloc_master(&pdev->dev, sizeof(struct rspi_data));
	if (master == NULL) {
		dev_err(&pdev->dev, "spi_alloc_master error.\n");
		return -ENOMEM;
	}

	of_id = of_match_device(rspi_of_match, &pdev->dev);
	if (of_id) {
		ops = of_id->data;
		ret = rspi_parse_dt(&pdev->dev, master);
		if (ret)
			goto error1;
	} else {
		ops = (struct spi_ops *)pdev->id_entry->driver_data;
		rspi_pd = dev_get_platdata(&pdev->dev);
		if (rspi_pd && rspi_pd->num_chipselect)
			master->num_chipselect = rspi_pd->num_chipselect;
		else
			master->num_chipselect = 2; /* default */
	};

	/* ops parameter check */
	if (!ops->set_config_register) {
		dev_err(&pdev->dev, "there is no set_config_register\n");
		ret = -ENODEV;
		goto error1;
	}

	rspi = spi_master_get_devdata(master);
	platform_set_drvdata(pdev, rspi);
	rspi->ops = ops;
	rspi->master = master;

	res = platform_get_resource(pdev, IORESOURCE_MEM, 0);
	rspi->addr = devm_ioremap_resource(&pdev->dev, res);
	if (IS_ERR(rspi->addr)) {
		ret = PTR_ERR(rspi->addr);
		goto error1;
	}

	rspi->clk = devm_clk_get(&pdev->dev, NULL);
	if (IS_ERR(rspi->clk)) {
		dev_err(&pdev->dev, "cannot get clock\n");
		ret = PTR_ERR(rspi->clk);
		goto error1;
	}

	pm_runtime_enable(&pdev->dev);

	init_waitqueue_head(&rspi->wait);

	master->bus_num = pdev->id;
	master->setup = rspi_setup;
	master->auto_runtime_pm = true;
	master->transfer_one = ops->transfer_one;
	master->prepare_message = rspi_prepare_message;
	master->unprepare_message = rspi_unprepare_message;
	master->mode_bits = ops->mode_bits;
	master->flags = ops->flags;
	master->dev.of_node = pdev->dev.of_node;

	ret = platform_get_irq_byname(pdev, "rx");
	if (ret < 0) {
		ret = platform_get_irq_byname(pdev, "mux");
		if (ret < 0)
			ret = platform_get_irq(pdev, 0);
		if (ret >= 0)
			rspi->rx_irq = rspi->tx_irq = ret;
	} else {
		rspi->rx_irq = ret;
		ret = platform_get_irq_byname(pdev, "tx");
		if (ret >= 0)
			rspi->tx_irq = ret;
	}
	if (ret < 0) {
		dev_err(&pdev->dev, "platform_get_irq error\n");
		goto error2;
	}

	if (rspi->rx_irq == rspi->tx_irq) {
		/* Single multiplexed interrupt */
		ret = rspi_request_irq(&pdev->dev, rspi->rx_irq, rspi_irq_mux,
				       "mux", rspi);
	} else {
		/* Multi-interrupt mode, only SPRI and SPTI are used */
		ret = rspi_request_irq(&pdev->dev, rspi->rx_irq, rspi_irq_rx,
				       "rx", rspi);
		if (!ret)
			ret = rspi_request_irq(&pdev->dev, rspi->tx_irq,
					       rspi_irq_tx, "tx", rspi);
	}
	if (ret < 0) {
		dev_err(&pdev->dev, "request_irq error\n");
		goto error2;
	}

	ret = rspi_request_dma(&pdev->dev, master, res);
	if (ret < 0)
		dev_warn(&pdev->dev, "DMA not available, using PIO\n");

	ret = devm_spi_register_master(&pdev->dev, master);
	if (ret < 0) {
		dev_err(&pdev->dev, "spi_register_master error.\n");
		goto error3;
	}

	dev_info(&pdev->dev, "probed\n");

	return 0;

error3:
	rspi_release_dma(master);
error2:
	pm_runtime_disable(&pdev->dev);
error1:
	spi_master_put(master);

	return ret;
}

static struct platform_device_id spi_driver_ids[] = {
	{ "rspi",	(kernel_ulong_t)&rspi_ops },
	{ "rspi-rz",	(kernel_ulong_t)&rspi_rz_ops },
	{ "qspi",	(kernel_ulong_t)&qspi_ops },
	{},
};

MODULE_DEVICE_TABLE(platform, spi_driver_ids);

static struct platform_driver rspi_driver = {
	.probe =	rspi_probe,
	.remove =	rspi_remove,
	.id_table =	spi_driver_ids,
	.driver		= {
		.name = "renesas_spi",
		.owner	= THIS_MODULE,
		.of_match_table = of_match_ptr(rspi_of_match),
	},
};
module_platform_driver(rspi_driver);

MODULE_DESCRIPTION("Renesas RSPI bus driver");
MODULE_LICENSE("GPL v2");
MODULE_AUTHOR("Yoshihiro Shimoda");
MODULE_ALIAS("platform:rspi");<|MERGE_RESOLUTION|>--- conflicted
+++ resolved
@@ -472,27 +472,11 @@
 	dma_cookie_t cookie;
 	int ret;
 
-<<<<<<< HEAD
-	if (tx) {
-		desc_tx = dmaengine_prep_slave_sg(rspi->master->dma_tx,
-					tx->sgl, tx->nents, DMA_TO_DEVICE,
-					DMA_PREP_INTERRUPT | DMA_CTRL_ACK);
-		if (!desc_tx)
-			goto no_dma;
-
-		irq_mask |= SPCR_SPTIE;
-	}
-=======
 	/* First prepare and submit the DMA request(s), as this may fail */
->>>>>>> 9e82bf01
 	if (rx) {
 		desc_rx = dmaengine_prep_slave_sg(rspi->master->dma_rx,
 					rx->sgl, rx->nents, DMA_FROM_DEVICE,
 					DMA_PREP_INTERRUPT | DMA_CTRL_ACK);
-<<<<<<< HEAD
-		if (!desc_rx)
-			goto no_dma;
-=======
 		if (!desc_rx) {
 			ret = -EAGAIN;
 			goto no_dma_rx;
@@ -505,7 +489,6 @@
 			ret = cookie;
 			goto no_dma_rx;
 		}
->>>>>>> 9e82bf01
 
 		irq_mask |= SPCR_SPRIE;
 	}
@@ -575,13 +558,6 @@
 
 	return ret;
 
-<<<<<<< HEAD
-no_dma:
-	pr_warn_once("%s %s: DMA not available, falling back to PIO\n",
-		     dev_driver_string(&rspi->master->dev),
-		     dev_name(&rspi->master->dev));
-	return -EAGAIN;
-=======
 no_dma_tx:
 	if (rx)
 		dmaengine_terminate_all(rspi->master->dma_rx);
@@ -592,7 +568,6 @@
 			     dev_name(&rspi->master->dev));
 	}
 	return ret;
->>>>>>> 9e82bf01
 }
 
 static void rspi_receive_init(const struct rspi_data *rspi)
