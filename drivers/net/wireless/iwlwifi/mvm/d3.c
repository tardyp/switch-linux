/******************************************************************************
 *
 * This file is provided under a dual BSD/GPLv2 license.  When using or
 * redistributing this file, you may do so under either license.
 *
 * GPL LICENSE SUMMARY
 *
 * Copyright(c) 2012 - 2013 Intel Corporation. All rights reserved.
 *
 * This program is free software; you can redistribute it and/or modify
 * it under the terms of version 2 of the GNU General Public License as
 * published by the Free Software Foundation.
 *
 * This program is distributed in the hope that it will be useful, but
 * WITHOUT ANY WARRANTY; without even the implied warranty of
 * MERCHANTABILITY or FITNESS FOR A PARTICULAR PURPOSE.  See the GNU
 * General Public License for more details.
 *
 * You should have received a copy of the GNU General Public License
 * along with this program; if not, write to the Free Software
 * Foundation, Inc., 51 Franklin Street, Fifth Floor, Boston, MA 02110,
 * USA
 *
 * The full GNU General Public License is included in this distribution
 * in the file called COPYING.
 *
 * Contact Information:
 *  Intel Linux Wireless <ilw@linux.intel.com>
 * Intel Corporation, 5200 N.E. Elam Young Parkway, Hillsboro, OR 97124-6497
 *
 * BSD LICENSE
 *
 * Copyright(c) 2012 - 2013 Intel Corporation. All rights reserved.
 * All rights reserved.
 *
 * Redistribution and use in source and binary forms, with or without
 * modification, are permitted provided that the following conditions
 * are met:
 *
 *  * Redistributions of source code must retain the above copyright
 *    notice, this list of conditions and the following disclaimer.
 *  * Redistributions in binary form must reproduce the above copyright
 *    notice, this list of conditions and the following disclaimer in
 *    the documentation and/or other materials provided with the
 *    distribution.
 *  * Neither the name Intel Corporation nor the names of its
 *    contributors may be used to endorse or promote products derived
 *    from this software without specific prior written permission.
 *
 * THIS SOFTWARE IS PROVIDED BY THE COPYRIGHT HOLDERS AND CONTRIBUTORS
 * "AS IS" AND ANY EXPRESS OR IMPLIED WARRANTIES, INCLUDING, BUT NOT
 * LIMITED TO, THE IMPLIED WARRANTIES OF MERCHANTABILITY AND FITNESS FOR
 * A PARTICULAR PURPOSE ARE DISCLAIMED. IN NO EVENT SHALL THE COPYRIGHT
 * OWNER OR CONTRIBUTORS BE LIABLE FOR ANY DIRECT, INDIRECT, INCIDENTAL,
 * SPECIAL, EXEMPLARY, OR CONSEQUENTIAL DAMAGES (INCLUDING, BUT NOT
 * LIMITED TO, PROCUREMENT OF SUBSTITUTE GOODS OR SERVICES; LOSS OF USE,
 * DATA, OR PROFITS; OR BUSINESS INTERRUPTION) HOWEVER CAUSED AND ON ANY
 * THEORY OF LIABILITY, WHETHER IN CONTRACT, STRICT LIABILITY, OR TORT
 * (INCLUDING NEGLIGENCE OR OTHERWISE) ARISING IN ANY WAY OUT OF THE USE
 * OF THIS SOFTWARE, EVEN IF ADVISED OF THE POSSIBILITY OF SUCH DAMAGE.
 *
 *****************************************************************************/

#include <linux/etherdevice.h>
#include <linux/ip.h>
#include <net/cfg80211.h>
#include <net/ipv6.h>
#include <net/tcp.h>
#include "iwl-modparams.h"
#include "fw-api.h"
#include "mvm.h"

void iwl_mvm_set_rekey_data(struct ieee80211_hw *hw,
			    struct ieee80211_vif *vif,
			    struct cfg80211_gtk_rekey_data *data)
{
	struct iwl_mvm *mvm = IWL_MAC80211_GET_MVM(hw);
	struct iwl_mvm_vif *mvmvif = iwl_mvm_vif_from_mac80211(vif);

	if (iwlwifi_mod_params.sw_crypto)
		return;

	mutex_lock(&mvm->mutex);

	memcpy(mvmvif->rekey_data.kek, data->kek, NL80211_KEK_LEN);
	memcpy(mvmvif->rekey_data.kck, data->kck, NL80211_KCK_LEN);
	mvmvif->rekey_data.replay_ctr =
		cpu_to_le64(be64_to_cpup((__be64 *)&data->replay_ctr));
	mvmvif->rekey_data.valid = true;

	mutex_unlock(&mvm->mutex);
}

#if IS_ENABLED(CONFIG_IPV6)
void iwl_mvm_ipv6_addr_change(struct ieee80211_hw *hw,
			      struct ieee80211_vif *vif,
			      struct inet6_dev *idev)
{
	struct iwl_mvm_vif *mvmvif = iwl_mvm_vif_from_mac80211(vif);
	struct inet6_ifaddr *ifa;
	int idx = 0;

	read_lock_bh(&idev->lock);
	list_for_each_entry(ifa, &idev->addr_list, if_list) {
		mvmvif->target_ipv6_addrs[idx] = ifa->addr;
		idx++;
		if (idx >= IWL_PROTO_OFFLOAD_NUM_IPV6_ADDRS)
			break;
	}
	read_unlock_bh(&idev->lock);

	mvmvif->num_target_ipv6_addrs = idx;
}
#endif

void iwl_mvm_set_default_unicast_key(struct ieee80211_hw *hw,
				     struct ieee80211_vif *vif, int idx)
{
	struct iwl_mvm_vif *mvmvif = iwl_mvm_vif_from_mac80211(vif);

	mvmvif->tx_key_idx = idx;
}

static void iwl_mvm_convert_p1k(u16 *p1k, __le16 *out)
{
	int i;

	for (i = 0; i < IWL_P1K_SIZE; i++)
		out[i] = cpu_to_le16(p1k[i]);
}

struct wowlan_key_data {
	struct iwl_wowlan_rsc_tsc_params_cmd *rsc_tsc;
	struct iwl_wowlan_tkip_params_cmd *tkip;
	bool error, use_rsc_tsc, use_tkip;
	int gtk_key_idx;
};

static void iwl_mvm_wowlan_program_keys(struct ieee80211_hw *hw,
					struct ieee80211_vif *vif,
					struct ieee80211_sta *sta,
					struct ieee80211_key_conf *key,
					void *_data)
{
	struct iwl_mvm *mvm = IWL_MAC80211_GET_MVM(hw);
	struct iwl_mvm_vif *mvmvif = iwl_mvm_vif_from_mac80211(vif);
	struct wowlan_key_data *data = _data;
	struct aes_sc *aes_sc, *aes_tx_sc = NULL;
	struct tkip_sc *tkip_sc, *tkip_tx_sc = NULL;
	struct iwl_p1k_cache *rx_p1ks;
	u8 *rx_mic_key;
	struct ieee80211_key_seq seq;
	u32 cur_rx_iv32 = 0;
	u16 p1k[IWL_P1K_SIZE];
	int ret, i;

	mutex_lock(&mvm->mutex);

	switch (key->cipher) {
	case WLAN_CIPHER_SUITE_WEP40:
	case WLAN_CIPHER_SUITE_WEP104: { /* hack it for now */
		struct {
			struct iwl_mvm_wep_key_cmd wep_key_cmd;
			struct iwl_mvm_wep_key wep_key;
		} __packed wkc = {
			.wep_key_cmd.mac_id_n_color =
				cpu_to_le32(FW_CMD_ID_AND_COLOR(mvmvif->id,
								mvmvif->color)),
			.wep_key_cmd.num_keys = 1,
			/* firmware sets STA_KEY_FLG_WEP_13BYTES */
			.wep_key_cmd.decryption_type = STA_KEY_FLG_WEP,
			.wep_key.key_index = key->keyidx,
			.wep_key.key_size = key->keylen,
		};

		/*
		 * This will fail -- the key functions don't set support
		 * pairwise WEP keys. However, that's better than silently
		 * failing WoWLAN. Or maybe not?
		 */
		if (key->flags & IEEE80211_KEY_FLAG_PAIRWISE)
			break;

		memcpy(&wkc.wep_key.key[3], key->key, key->keylen);
		if (key->keyidx == mvmvif->tx_key_idx) {
			/* TX key must be at offset 0 */
			wkc.wep_key.key_offset = 0;
		} else {
			/* others start at 1 */
			data->gtk_key_idx++;
			wkc.wep_key.key_offset = data->gtk_key_idx;
		}

		ret = iwl_mvm_send_cmd_pdu(mvm, WEP_KEY, CMD_SYNC,
					   sizeof(wkc), &wkc);
		data->error = ret != 0;

		mvm->ptk_ivlen = key->iv_len;
		mvm->ptk_icvlen = key->icv_len;
		mvm->gtk_ivlen = key->iv_len;
		mvm->gtk_icvlen = key->icv_len;

		/* don't upload key again */
		goto out_unlock;
	}
	default:
		data->error = true;
		goto out_unlock;
	case WLAN_CIPHER_SUITE_AES_CMAC:
		/*
		 * Ignore CMAC keys -- the WoWLAN firmware doesn't support them
		 * but we also shouldn't abort suspend due to that. It does have
		 * support for the IGTK key renewal, but doesn't really use the
		 * IGTK for anything. This means we could spuriously wake up or
		 * be deauthenticated, but that was considered acceptable.
		 */
		goto out_unlock;
	case WLAN_CIPHER_SUITE_TKIP:
		if (sta) {
			tkip_sc = data->rsc_tsc->all_tsc_rsc.tkip.unicast_rsc;
			tkip_tx_sc = &data->rsc_tsc->all_tsc_rsc.tkip.tsc;

			rx_p1ks = data->tkip->rx_uni;

			ieee80211_get_key_tx_seq(key, &seq);
			tkip_tx_sc->iv16 = cpu_to_le16(seq.tkip.iv16);
			tkip_tx_sc->iv32 = cpu_to_le32(seq.tkip.iv32);

			ieee80211_get_tkip_p1k_iv(key, seq.tkip.iv32, p1k);
			iwl_mvm_convert_p1k(p1k, data->tkip->tx.p1k);

			memcpy(data->tkip->mic_keys.tx,
			       &key->key[NL80211_TKIP_DATA_OFFSET_TX_MIC_KEY],
			       IWL_MIC_KEY_SIZE);

			rx_mic_key = data->tkip->mic_keys.rx_unicast;
		} else {
			tkip_sc =
				data->rsc_tsc->all_tsc_rsc.tkip.multicast_rsc;
			rx_p1ks = data->tkip->rx_multi;
			rx_mic_key = data->tkip->mic_keys.rx_mcast;
		}

		/*
		 * For non-QoS this relies on the fact that both the uCode and
		 * mac80211 use TID 0 (as they need to to avoid replay attacks)
		 * for checking the IV in the frames.
		 */
		for (i = 0; i < IWL_NUM_RSC; i++) {
			ieee80211_get_key_rx_seq(key, i, &seq);
			tkip_sc[i].iv16 = cpu_to_le16(seq.tkip.iv16);
			tkip_sc[i].iv32 = cpu_to_le32(seq.tkip.iv32);
			/* wrapping isn't allowed, AP must rekey */
			if (seq.tkip.iv32 > cur_rx_iv32)
				cur_rx_iv32 = seq.tkip.iv32;
		}

		ieee80211_get_tkip_rx_p1k(key, vif->bss_conf.bssid,
					  cur_rx_iv32, p1k);
		iwl_mvm_convert_p1k(p1k, rx_p1ks[0].p1k);
		ieee80211_get_tkip_rx_p1k(key, vif->bss_conf.bssid,
					  cur_rx_iv32 + 1, p1k);
		iwl_mvm_convert_p1k(p1k, rx_p1ks[1].p1k);

		memcpy(rx_mic_key,
		       &key->key[NL80211_TKIP_DATA_OFFSET_RX_MIC_KEY],
		       IWL_MIC_KEY_SIZE);

		data->use_tkip = true;
		data->use_rsc_tsc = true;
		break;
	case WLAN_CIPHER_SUITE_CCMP:
		if (sta) {
			u8 *pn = seq.ccmp.pn;

			aes_sc = data->rsc_tsc->all_tsc_rsc.aes.unicast_rsc;
			aes_tx_sc = &data->rsc_tsc->all_tsc_rsc.aes.tsc;

			ieee80211_get_key_tx_seq(key, &seq);
			aes_tx_sc->pn = cpu_to_le64((u64)pn[5] |
						    ((u64)pn[4] << 8) |
						    ((u64)pn[3] << 16) |
						    ((u64)pn[2] << 24) |
						    ((u64)pn[1] << 32) |
						    ((u64)pn[0] << 40));
		} else {
			aes_sc = data->rsc_tsc->all_tsc_rsc.aes.multicast_rsc;
		}

		/*
		 * For non-QoS this relies on the fact that both the uCode and
		 * mac80211 use TID 0 for checking the IV in the frames.
		 */
		for (i = 0; i < IWL_NUM_RSC; i++) {
			u8 *pn = seq.ccmp.pn;

			ieee80211_get_key_rx_seq(key, i, &seq);
			aes_sc->pn = cpu_to_le64((u64)pn[5] |
						 ((u64)pn[4] << 8) |
						 ((u64)pn[3] << 16) |
						 ((u64)pn[2] << 24) |
						 ((u64)pn[1] << 32) |
						 ((u64)pn[0] << 40));
		}
		data->use_rsc_tsc = true;
		break;
	}

	/*
	 * The D3 firmware hardcodes the key offset 0 as the key it uses
	 * to transmit packets to the AP, i.e. the PTK.
	 */
	if (key->flags & IEEE80211_KEY_FLAG_PAIRWISE) {
		key->hw_key_idx = 0;
		mvm->ptk_ivlen = key->iv_len;
		mvm->ptk_icvlen = key->icv_len;
	} else {
		data->gtk_key_idx++;
		key->hw_key_idx = data->gtk_key_idx;
		mvm->gtk_ivlen = key->iv_len;
		mvm->gtk_icvlen = key->icv_len;
	}

	ret = iwl_mvm_set_sta_key(mvm, vif, sta, key, true);
	data->error = ret != 0;
out_unlock:
	mutex_unlock(&mvm->mutex);
}

static int iwl_mvm_send_patterns(struct iwl_mvm *mvm,
				 struct cfg80211_wowlan *wowlan)
{
	struct iwl_wowlan_patterns_cmd *pattern_cmd;
	struct iwl_host_cmd cmd = {
		.id = WOWLAN_PATTERNS,
		.dataflags[0] = IWL_HCMD_DFL_NOCOPY,
		.flags = CMD_SYNC,
	};
	int i, err;

	if (!wowlan->n_patterns)
		return 0;

	cmd.len[0] = sizeof(*pattern_cmd) +
		wowlan->n_patterns * sizeof(struct iwl_wowlan_pattern);

	pattern_cmd = kmalloc(cmd.len[0], GFP_KERNEL);
	if (!pattern_cmd)
		return -ENOMEM;

	pattern_cmd->n_patterns = cpu_to_le32(wowlan->n_patterns);

	for (i = 0; i < wowlan->n_patterns; i++) {
		int mask_len = DIV_ROUND_UP(wowlan->patterns[i].pattern_len, 8);

		memcpy(&pattern_cmd->patterns[i].mask,
		       wowlan->patterns[i].mask, mask_len);
		memcpy(&pattern_cmd->patterns[i].pattern,
		       wowlan->patterns[i].pattern,
		       wowlan->patterns[i].pattern_len);
		pattern_cmd->patterns[i].mask_size = mask_len;
		pattern_cmd->patterns[i].pattern_size =
			wowlan->patterns[i].pattern_len;
	}

	cmd.data[0] = pattern_cmd;
	err = iwl_mvm_send_cmd(mvm, &cmd);
	kfree(pattern_cmd);
	return err;
}

static int iwl_mvm_send_proto_offload(struct iwl_mvm *mvm,
				      struct ieee80211_vif *vif)
{
	struct iwl_proto_offload_cmd cmd = {};
#if IS_ENABLED(CONFIG_IPV6)
	struct iwl_mvm_vif *mvmvif = iwl_mvm_vif_from_mac80211(vif);
	int i;

	if (mvmvif->num_target_ipv6_addrs) {
		cmd.enabled |= cpu_to_le32(IWL_D3_PROTO_OFFLOAD_NS);
		memcpy(cmd.ndp_mac_addr, vif->addr, ETH_ALEN);
	}

	BUILD_BUG_ON(sizeof(cmd.target_ipv6_addr[i]) !=
		     sizeof(mvmvif->target_ipv6_addrs[i]));

	for (i = 0; i < mvmvif->num_target_ipv6_addrs; i++)
		memcpy(cmd.target_ipv6_addr[i],
		       &mvmvif->target_ipv6_addrs[i],
		       sizeof(cmd.target_ipv6_addr[i]));
#endif

	if (vif->bss_conf.arp_addr_cnt) {
		cmd.enabled |= cpu_to_le32(IWL_D3_PROTO_OFFLOAD_ARP);
		cmd.host_ipv4_addr = vif->bss_conf.arp_addr_list[0];
		memcpy(cmd.arp_mac_addr, vif->addr, ETH_ALEN);
	}

	if (!cmd.enabled)
		return 0;

	return iwl_mvm_send_cmd_pdu(mvm, PROT_OFFLOAD_CONFIG_CMD, CMD_SYNC,
				    sizeof(cmd), &cmd);
}

enum iwl_mvm_tcp_packet_type {
	MVM_TCP_TX_SYN,
	MVM_TCP_RX_SYNACK,
	MVM_TCP_TX_DATA,
	MVM_TCP_RX_ACK,
	MVM_TCP_RX_WAKE,
	MVM_TCP_TX_FIN,
};

static __le16 pseudo_hdr_check(int len, __be32 saddr, __be32 daddr)
{
	__sum16 check = tcp_v4_check(len, saddr, daddr, 0);
	return cpu_to_le16(be16_to_cpu((__force __be16)check));
}

static void iwl_mvm_build_tcp_packet(struct iwl_mvm *mvm,
				     struct ieee80211_vif *vif,
				     struct cfg80211_wowlan_tcp *tcp,
				     void *_pkt, u8 *mask,
				     __le16 *pseudo_hdr_csum,
				     enum iwl_mvm_tcp_packet_type ptype)
{
	struct {
		struct ethhdr eth;
		struct iphdr ip;
		struct tcphdr tcp;
		u8 data[];
	} __packed *pkt = _pkt;
	u16 ip_tot_len = sizeof(struct iphdr) + sizeof(struct tcphdr);
	int i;

	pkt->eth.h_proto = cpu_to_be16(ETH_P_IP),
	pkt->ip.version = 4;
	pkt->ip.ihl = 5;
	pkt->ip.protocol = IPPROTO_TCP;

	switch (ptype) {
	case MVM_TCP_TX_SYN:
	case MVM_TCP_TX_DATA:
	case MVM_TCP_TX_FIN:
		memcpy(pkt->eth.h_dest, tcp->dst_mac, ETH_ALEN);
		memcpy(pkt->eth.h_source, vif->addr, ETH_ALEN);
		pkt->ip.ttl = 128;
		pkt->ip.saddr = tcp->src;
		pkt->ip.daddr = tcp->dst;
		pkt->tcp.source = cpu_to_be16(tcp->src_port);
		pkt->tcp.dest = cpu_to_be16(tcp->dst_port);
		/* overwritten for TX SYN later */
		pkt->tcp.doff = sizeof(struct tcphdr) / 4;
		pkt->tcp.window = cpu_to_be16(65000);
		break;
	case MVM_TCP_RX_SYNACK:
	case MVM_TCP_RX_ACK:
	case MVM_TCP_RX_WAKE:
		memcpy(pkt->eth.h_dest, vif->addr, ETH_ALEN);
		memcpy(pkt->eth.h_source, tcp->dst_mac, ETH_ALEN);
		pkt->ip.saddr = tcp->dst;
		pkt->ip.daddr = tcp->src;
		pkt->tcp.source = cpu_to_be16(tcp->dst_port);
		pkt->tcp.dest = cpu_to_be16(tcp->src_port);
		break;
	default:
		WARN_ON(1);
		return;
	}

	switch (ptype) {
	case MVM_TCP_TX_SYN:
		/* firmware assumes 8 option bytes - 8 NOPs for now */
		memset(pkt->data, 0x01, 8);
		ip_tot_len += 8;
		pkt->tcp.doff = (sizeof(struct tcphdr) + 8) / 4;
		pkt->tcp.syn = 1;
		break;
	case MVM_TCP_TX_DATA:
		ip_tot_len += tcp->payload_len;
		memcpy(pkt->data, tcp->payload, tcp->payload_len);
		pkt->tcp.psh = 1;
		pkt->tcp.ack = 1;
		break;
	case MVM_TCP_TX_FIN:
		pkt->tcp.fin = 1;
		pkt->tcp.ack = 1;
		break;
	case MVM_TCP_RX_SYNACK:
		pkt->tcp.syn = 1;
		pkt->tcp.ack = 1;
		break;
	case MVM_TCP_RX_ACK:
		pkt->tcp.ack = 1;
		break;
	case MVM_TCP_RX_WAKE:
		ip_tot_len += tcp->wake_len;
		pkt->tcp.psh = 1;
		pkt->tcp.ack = 1;
		memcpy(pkt->data, tcp->wake_data, tcp->wake_len);
		break;
	}

	switch (ptype) {
	case MVM_TCP_TX_SYN:
	case MVM_TCP_TX_DATA:
	case MVM_TCP_TX_FIN:
		pkt->ip.tot_len = cpu_to_be16(ip_tot_len);
		pkt->ip.check = ip_fast_csum(&pkt->ip, pkt->ip.ihl);
		break;
	case MVM_TCP_RX_WAKE:
		for (i = 0; i < DIV_ROUND_UP(tcp->wake_len, 8); i++) {
			u8 tmp = tcp->wake_mask[i];
			mask[i + 6] |= tmp << 6;
			if (i + 1 < DIV_ROUND_UP(tcp->wake_len, 8))
				mask[i + 7] = tmp >> 2;
		}
		/* fall through for ethernet/IP/TCP headers mask */
	case MVM_TCP_RX_SYNACK:
	case MVM_TCP_RX_ACK:
		mask[0] = 0xff; /* match ethernet */
		/*
		 * match ethernet, ip.version, ip.ihl
		 * the ip.ihl half byte is really masked out by firmware
		 */
		mask[1] = 0x7f;
		mask[2] = 0x80; /* match ip.protocol */
		mask[3] = 0xfc; /* match ip.saddr, ip.daddr */
		mask[4] = 0x3f; /* match ip.daddr, tcp.source, tcp.dest */
		mask[5] = 0x80; /* match tcp flags */
		/* leave rest (0 or set for MVM_TCP_RX_WAKE) */
		break;
	};

	*pseudo_hdr_csum = pseudo_hdr_check(ip_tot_len - sizeof(struct iphdr),
					    pkt->ip.saddr, pkt->ip.daddr);
}

static int iwl_mvm_send_remote_wake_cfg(struct iwl_mvm *mvm,
					struct ieee80211_vif *vif,
					struct cfg80211_wowlan_tcp *tcp)
{
	struct iwl_wowlan_remote_wake_config *cfg;
	struct iwl_host_cmd cmd = {
		.id = REMOTE_WAKE_CONFIG_CMD,
		.len = { sizeof(*cfg), },
		.dataflags = { IWL_HCMD_DFL_NOCOPY, },
		.flags = CMD_SYNC,
	};
	int ret;

	if (!tcp)
		return 0;

	cfg = kzalloc(sizeof(*cfg), GFP_KERNEL);
	if (!cfg)
		return -ENOMEM;
	cmd.data[0] = cfg;

	cfg->max_syn_retries = 10;
	cfg->max_data_retries = 10;
	cfg->tcp_syn_ack_timeout = 1; /* seconds */
	cfg->tcp_ack_timeout = 1; /* seconds */

	/* SYN (TX) */
	iwl_mvm_build_tcp_packet(
		mvm, vif, tcp, cfg->syn_tx.data, NULL,
		&cfg->syn_tx.info.tcp_pseudo_header_checksum,
		MVM_TCP_TX_SYN);
	cfg->syn_tx.info.tcp_payload_length = 0;

	/* SYN/ACK (RX) */
	iwl_mvm_build_tcp_packet(
		mvm, vif, tcp, cfg->synack_rx.data, cfg->synack_rx.rx_mask,
		&cfg->synack_rx.info.tcp_pseudo_header_checksum,
		MVM_TCP_RX_SYNACK);
	cfg->synack_rx.info.tcp_payload_length = 0;

	/* KEEPALIVE/ACK (TX) */
	iwl_mvm_build_tcp_packet(
		mvm, vif, tcp, cfg->keepalive_tx.data, NULL,
		&cfg->keepalive_tx.info.tcp_pseudo_header_checksum,
		MVM_TCP_TX_DATA);
	cfg->keepalive_tx.info.tcp_payload_length =
		cpu_to_le16(tcp->payload_len);
	cfg->sequence_number_offset = tcp->payload_seq.offset;
	/* length must be 0..4, the field is little endian */
	cfg->sequence_number_length = tcp->payload_seq.len;
	cfg->initial_sequence_number = cpu_to_le32(tcp->payload_seq.start);
	cfg->keepalive_interval = cpu_to_le16(tcp->data_interval);
	if (tcp->payload_tok.len) {
		cfg->token_offset = tcp->payload_tok.offset;
		cfg->token_length = tcp->payload_tok.len;
		cfg->num_tokens =
			cpu_to_le16(tcp->tokens_size % tcp->payload_tok.len);
		memcpy(cfg->tokens, tcp->payload_tok.token_stream,
		       tcp->tokens_size);
	} else {
		/* set tokens to max value to almost never run out */
		cfg->num_tokens = cpu_to_le16(65535);
	}

	/* ACK (RX) */
	iwl_mvm_build_tcp_packet(
		mvm, vif, tcp, cfg->keepalive_ack_rx.data,
		cfg->keepalive_ack_rx.rx_mask,
		&cfg->keepalive_ack_rx.info.tcp_pseudo_header_checksum,
		MVM_TCP_RX_ACK);
	cfg->keepalive_ack_rx.info.tcp_payload_length = 0;

	/* WAKEUP (RX) */
	iwl_mvm_build_tcp_packet(
		mvm, vif, tcp, cfg->wake_rx.data, cfg->wake_rx.rx_mask,
		&cfg->wake_rx.info.tcp_pseudo_header_checksum,
		MVM_TCP_RX_WAKE);
	cfg->wake_rx.info.tcp_payload_length =
		cpu_to_le16(tcp->wake_len);

	/* FIN */
	iwl_mvm_build_tcp_packet(
		mvm, vif, tcp, cfg->fin_tx.data, NULL,
		&cfg->fin_tx.info.tcp_pseudo_header_checksum,
		MVM_TCP_TX_FIN);
	cfg->fin_tx.info.tcp_payload_length = 0;

	ret = iwl_mvm_send_cmd(mvm, &cmd);
	kfree(cfg);

	return ret;
}

struct iwl_d3_iter_data {
	struct iwl_mvm *mvm;
	struct ieee80211_vif *vif;
	bool error;
};

static void iwl_mvm_d3_iface_iterator(void *_data, u8 *mac,
				      struct ieee80211_vif *vif)
{
	struct iwl_d3_iter_data *data = _data;
	struct iwl_mvm_vif *mvmvif = iwl_mvm_vif_from_mac80211(vif);

	if (vif->type != NL80211_IFTYPE_STATION || vif->p2p)
		return;

	if (mvmvif->ap_sta_id == IWL_MVM_STATION_COUNT)
		return;

	if (data->vif) {
		IWL_ERR(data->mvm, "More than one managed interface active!\n");
		data->error = true;
		return;
	}

	data->vif = vif;
}

static int iwl_mvm_d3_reprogram(struct iwl_mvm *mvm, struct ieee80211_vif *vif,
				struct ieee80211_sta *ap_sta)
{
	struct iwl_mvm_vif *mvmvif = iwl_mvm_vif_from_mac80211(vif);
	struct ieee80211_chanctx_conf *ctx;
	u8 chains_static, chains_dynamic;
	struct cfg80211_chan_def chandef;
	int ret, i;
	struct iwl_binding_cmd binding_cmd = {};
	struct iwl_time_quota_cmd quota_cmd = {};
	u32 status;

	/* add back the PHY */
	if (WARN_ON(!mvmvif->phy_ctxt))
		return -EINVAL;

	rcu_read_lock();
	ctx = rcu_dereference(vif->chanctx_conf);
	if (WARN_ON(!ctx)) {
		rcu_read_unlock();
		return -EINVAL;
	}
	chandef = ctx->def;
	chains_static = ctx->rx_chains_static;
	chains_dynamic = ctx->rx_chains_dynamic;
	rcu_read_unlock();

	ret = iwl_mvm_phy_ctxt_add(mvm, mvmvif->phy_ctxt, &chandef,
				   chains_static, chains_dynamic);
	if (ret)
		return ret;

	/* add back the MAC */
	mvmvif->uploaded = false;

	if (WARN_ON(!vif->bss_conf.assoc))
		return -EINVAL;
	/* hack */
	vif->bss_conf.assoc = false;
	ret = iwl_mvm_mac_ctxt_add(mvm, vif);
	vif->bss_conf.assoc = true;
	if (ret)
		return ret;

	/* add back binding - XXX refactor? */
	binding_cmd.id_and_color =
		cpu_to_le32(FW_CMD_ID_AND_COLOR(mvmvif->phy_ctxt->id,
						mvmvif->phy_ctxt->color));
	binding_cmd.action = cpu_to_le32(FW_CTXT_ACTION_ADD);
	binding_cmd.phy =
		cpu_to_le32(FW_CMD_ID_AND_COLOR(mvmvif->phy_ctxt->id,
						mvmvif->phy_ctxt->color));
	binding_cmd.macs[0] = cpu_to_le32(FW_CMD_ID_AND_COLOR(mvmvif->id,
							      mvmvif->color));
	for (i = 1; i < MAX_MACS_IN_BINDING; i++)
		binding_cmd.macs[i] = cpu_to_le32(FW_CTXT_INVALID);

	status = 0;
	ret = iwl_mvm_send_cmd_pdu_status(mvm, BINDING_CONTEXT_CMD,
					  sizeof(binding_cmd), &binding_cmd,
					  &status);
	if (ret) {
		IWL_ERR(mvm, "Failed to add binding: %d\n", ret);
		return ret;
	}

	if (status) {
		IWL_ERR(mvm, "Binding command failed: %u\n", status);
		return -EIO;
	}

	ret = iwl_mvm_sta_send_to_fw(mvm, ap_sta, false);
	if (ret)
		return ret;
	rcu_assign_pointer(mvm->fw_id_to_mac_id[mvmvif->ap_sta_id], ap_sta);

	ret = iwl_mvm_mac_ctxt_changed(mvm, vif);
	if (ret)
		return ret;

	/* and some quota */
	quota_cmd.quotas[0].id_and_color =
		cpu_to_le32(FW_CMD_ID_AND_COLOR(mvmvif->phy_ctxt->id,
						mvmvif->phy_ctxt->color));
	quota_cmd.quotas[0].quota = cpu_to_le32(100);
	quota_cmd.quotas[0].max_duration = cpu_to_le32(1000);

	for (i = 1; i < MAX_BINDINGS; i++)
		quota_cmd.quotas[i].id_and_color = cpu_to_le32(FW_CTXT_INVALID);

	ret = iwl_mvm_send_cmd_pdu(mvm, TIME_QUOTA_CMD, CMD_SYNC,
				   sizeof(quota_cmd), &quota_cmd);
	if (ret)
		IWL_ERR(mvm, "Failed to send quota: %d\n", ret);

	return 0;
}

int iwl_mvm_suspend(struct ieee80211_hw *hw, struct cfg80211_wowlan *wowlan)
{
	struct iwl_mvm *mvm = IWL_MAC80211_GET_MVM(hw);
	struct iwl_d3_iter_data suspend_iter_data = {
		.mvm = mvm,
	};
	struct ieee80211_vif *vif;
	struct iwl_mvm_vif *mvmvif;
	struct ieee80211_sta *ap_sta;
	struct iwl_mvm_sta *mvm_ap_sta;
	struct iwl_wowlan_config_cmd wowlan_config_cmd = {};
	struct iwl_wowlan_kek_kck_material_cmd kek_kck_cmd = {};
	struct iwl_wowlan_tkip_params_cmd tkip_cmd = {};
	struct iwl_d3_manager_config d3_cfg_cmd = {};
	struct wowlan_key_data key_data = {
		.use_rsc_tsc = false,
		.tkip = &tkip_cmd,
		.use_tkip = false,
	};
	int ret, i;
	u16 seq;
	u8 old_aux_sta_id, old_ap_sta_id = IWL_MVM_STATION_COUNT;

	if (WARN_ON(!wowlan))
		return -EINVAL;

	key_data.rsc_tsc = kzalloc(sizeof(*key_data.rsc_tsc), GFP_KERNEL);
	if (!key_data.rsc_tsc)
		return -ENOMEM;

	mutex_lock(&mvm->mutex);

	old_aux_sta_id = mvm->aux_sta.sta_id;

	/* see if there's only a single BSS vif and it's associated */
	ieee80211_iterate_active_interfaces_atomic(
		mvm->hw, IEEE80211_IFACE_ITER_NORMAL,
		iwl_mvm_d3_iface_iterator, &suspend_iter_data);

	if (suspend_iter_data.error || !suspend_iter_data.vif) {
		ret = 1;
		goto out_noreset;
	}

	vif = suspend_iter_data.vif;
	mvmvif = iwl_mvm_vif_from_mac80211(vif);

	ap_sta = rcu_dereference_protected(
			mvm->fw_id_to_mac_id[mvmvif->ap_sta_id],
			lockdep_is_held(&mvm->mutex));
	if (IS_ERR_OR_NULL(ap_sta)) {
		ret = -EINVAL;
		goto out_noreset;
	}

	mvm_ap_sta = (struct iwl_mvm_sta *)ap_sta->drv_priv;

	/*
	 * The D3 firmware still hardcodes the AP station ID for the
	 * BSS we're associated with as 0. Store the real STA ID here
	 * and assign 0. When we leave this function, we'll restore
	 * the original value for the resume code.
	 */
	old_ap_sta_id = mvm_ap_sta->sta_id;
	mvm_ap_sta->sta_id = 0;
	mvmvif->ap_sta_id = 0;

	/* TODO: wowlan_config_cmd.wowlan_ba_teardown_tids */

	wowlan_config_cmd.is_11n_connection = ap_sta->ht_cap.ht_supported;

	/*
	 * We know the last used seqno, and the uCode expects to know that
	 * one, it will increment before TX.
	 */
	seq = mvm_ap_sta->last_seq_ctl & IEEE80211_SCTL_SEQ;
	wowlan_config_cmd.non_qos_seq = cpu_to_le16(seq);

	/*
	 * For QoS counters, we store the one to use next, so subtract 0x10
	 * since the uCode will add 0x10 *before* using the value while we
	 * increment after using the value (i.e. store the next value to use).
	 */
	for (i = 0; i < IWL_MAX_TID_COUNT; i++) {
		seq = mvm_ap_sta->tid_data[i].seq_number;
		seq -= 0x10;
		wowlan_config_cmd.qos_seq[i] = cpu_to_le16(seq);
	}

	if (wowlan->disconnect)
		wowlan_config_cmd.wakeup_filter |=
			cpu_to_le32(IWL_WOWLAN_WAKEUP_BEACON_MISS |
				    IWL_WOWLAN_WAKEUP_LINK_CHANGE);
	if (wowlan->magic_pkt)
		wowlan_config_cmd.wakeup_filter |=
			cpu_to_le32(IWL_WOWLAN_WAKEUP_MAGIC_PACKET);
	if (wowlan->gtk_rekey_failure)
		wowlan_config_cmd.wakeup_filter |=
			cpu_to_le32(IWL_WOWLAN_WAKEUP_GTK_REKEY_FAIL);
	if (wowlan->eap_identity_req)
		wowlan_config_cmd.wakeup_filter |=
			cpu_to_le32(IWL_WOWLAN_WAKEUP_EAP_IDENT_REQ);
	if (wowlan->four_way_handshake)
		wowlan_config_cmd.wakeup_filter |=
			cpu_to_le32(IWL_WOWLAN_WAKEUP_4WAY_HANDSHAKE);
	if (wowlan->n_patterns)
		wowlan_config_cmd.wakeup_filter |=
			cpu_to_le32(IWL_WOWLAN_WAKEUP_PATTERN_MATCH);

	if (wowlan->rfkill_release)
		wowlan_config_cmd.wakeup_filter |=
			cpu_to_le32(IWL_WOWLAN_WAKEUP_RF_KILL_DEASSERT);

	if (wowlan->tcp) {
		/*
<<<<<<< HEAD
		 * The firmware currently doesn't really look at these, only
		 * the IWL_WOWLAN_WAKEUP_LINK_CHANGE bit. We have to set that
		 * reason bit since losing the connection to the AP implies
		 * losing the TCP connection.
		 * Set the flags anyway as long as they exist, in case this
		 * will be changed in the firmware.
=======
		 * Set the "link change" (really "link lost") flag as well
		 * since that implies losing the TCP connection.
>>>>>>> 6fe5468f
		 */
		wowlan_config_cmd.wakeup_filter |=
			cpu_to_le32(IWL_WOWLAN_WAKEUP_REMOTE_LINK_LOSS |
				    IWL_WOWLAN_WAKEUP_REMOTE_SIGNATURE_TABLE |
				    IWL_WOWLAN_WAKEUP_REMOTE_WAKEUP_PACKET |
				    IWL_WOWLAN_WAKEUP_LINK_CHANGE);
	}

	iwl_mvm_cancel_scan(mvm);

	iwl_trans_stop_device(mvm->trans);

	/*
	 * Set the HW restart bit -- this is mostly true as we're
	 * going to load new firmware and reprogram that, though
	 * the reprogramming is going to be manual to avoid adding
	 * all the MACs that aren't support.
	 * We don't have to clear up everything though because the
	 * reprogramming is manual. When we resume, we'll actually
	 * go through a proper restart sequence again to switch
	 * back to the runtime firmware image.
	 */
	set_bit(IWL_MVM_STATUS_IN_HW_RESTART, &mvm->status);

	/* We reprogram keys and shouldn't allocate new key indices */
	memset(mvm->fw_key_table, 0, sizeof(mvm->fw_key_table));

	mvm->ptk_ivlen = 0;
	mvm->ptk_icvlen = 0;
	mvm->ptk_ivlen = 0;
	mvm->ptk_icvlen = 0;

	/*
	 * The D3 firmware still hardcodes the AP station ID for the
	 * BSS we're associated with as 0. As a result, we have to move
	 * the auxiliary station to ID 1 so the ID 0 remains free for
	 * the AP station for later.
	 * We set the sta_id to 1 here, and reset it to its previous
	 * value (that we stored above) later.
	 */
	mvm->aux_sta.sta_id = 1;

	ret = iwl_mvm_load_d3_fw(mvm);
	if (ret)
		goto out;

	ret = iwl_mvm_d3_reprogram(mvm, vif, ap_sta);
	if (ret)
		goto out;

	if (!iwlwifi_mod_params.sw_crypto) {
		/*
		 * This needs to be unlocked due to lock ordering
		 * constraints. Since we're in the suspend path
		 * that isn't really a problem though.
		 */
		mutex_unlock(&mvm->mutex);
		ieee80211_iter_keys(mvm->hw, vif,
				    iwl_mvm_wowlan_program_keys,
				    &key_data);
		mutex_lock(&mvm->mutex);
		if (key_data.error) {
			ret = -EIO;
			goto out;
		}

		if (key_data.use_rsc_tsc) {
			struct iwl_host_cmd rsc_tsc_cmd = {
				.id = WOWLAN_TSC_RSC_PARAM,
				.flags = CMD_SYNC,
				.data[0] = key_data.rsc_tsc,
				.dataflags[0] = IWL_HCMD_DFL_NOCOPY,
				.len[0] = sizeof(*key_data.rsc_tsc),
			};

			ret = iwl_mvm_send_cmd(mvm, &rsc_tsc_cmd);
			if (ret)
				goto out;
		}

		if (key_data.use_tkip) {
			ret = iwl_mvm_send_cmd_pdu(mvm,
						   WOWLAN_TKIP_PARAM,
						   CMD_SYNC, sizeof(tkip_cmd),
						   &tkip_cmd);
			if (ret)
				goto out;
		}

		if (mvmvif->rekey_data.valid) {
			memset(&kek_kck_cmd, 0, sizeof(kek_kck_cmd));
			memcpy(kek_kck_cmd.kck, mvmvif->rekey_data.kck,
			       NL80211_KCK_LEN);
			kek_kck_cmd.kck_len = cpu_to_le16(NL80211_KCK_LEN);
			memcpy(kek_kck_cmd.kek, mvmvif->rekey_data.kek,
			       NL80211_KEK_LEN);
			kek_kck_cmd.kek_len = cpu_to_le16(NL80211_KEK_LEN);
			kek_kck_cmd.replay_ctr = mvmvif->rekey_data.replay_ctr;

			ret = iwl_mvm_send_cmd_pdu(mvm,
						   WOWLAN_KEK_KCK_MATERIAL,
						   CMD_SYNC,
						   sizeof(kek_kck_cmd),
						   &kek_kck_cmd);
			if (ret)
				goto out;
		}
	}

	ret = iwl_mvm_send_cmd_pdu(mvm, WOWLAN_CONFIGURATION,
				   CMD_SYNC, sizeof(wowlan_config_cmd),
				   &wowlan_config_cmd);
	if (ret)
		goto out;

	ret = iwl_mvm_send_patterns(mvm, wowlan);
	if (ret)
		goto out;

	ret = iwl_mvm_send_proto_offload(mvm, vif);
	if (ret)
		goto out;

	ret = iwl_mvm_send_remote_wake_cfg(mvm, vif, wowlan->tcp);
	if (ret)
		goto out;

	/* must be last -- this switches firmware state */
	ret = iwl_mvm_send_cmd_pdu(mvm, D3_CONFIG_CMD, CMD_SYNC,
				   sizeof(d3_cfg_cmd), &d3_cfg_cmd);
	if (ret)
		goto out;

	clear_bit(IWL_MVM_STATUS_IN_HW_RESTART, &mvm->status);

	iwl_trans_d3_suspend(mvm->trans);
 out:
	mvm->aux_sta.sta_id = old_aux_sta_id;
	mvm_ap_sta->sta_id = old_ap_sta_id;
	mvmvif->ap_sta_id = old_ap_sta_id;
 out_noreset:
	kfree(key_data.rsc_tsc);
	if (ret < 0)
		ieee80211_restart_hw(mvm->hw);

	mutex_unlock(&mvm->mutex);

	return ret;
}

static void iwl_mvm_query_wakeup_reasons(struct iwl_mvm *mvm,
					 struct ieee80211_vif *vif)
{
	u32 base = mvm->error_event_table;
	struct error_table_start {
		/* cf. struct iwl_error_event_table */
		u32 valid;
		u32 error_id;
	} err_info;
	struct cfg80211_wowlan_wakeup wakeup = {
		.pattern_idx = -1,
	};
	struct cfg80211_wowlan_wakeup *wakeup_report = &wakeup;
	struct iwl_host_cmd cmd = {
		.id = WOWLAN_GET_STATUSES,
		.flags = CMD_SYNC | CMD_WANT_SKB,
	};
	struct iwl_wowlan_status *status;
	u32 reasons;
	int ret, len;
	struct sk_buff *pkt = NULL;

	iwl_trans_read_mem_bytes(mvm->trans, base,
				 &err_info, sizeof(err_info));

	if (err_info.valid) {
		IWL_INFO(mvm, "error table is valid (%d)\n",
			 err_info.valid);
		if (err_info.error_id == RF_KILL_INDICATOR_FOR_WOWLAN) {
			wakeup.rfkill_release = true;
			ieee80211_report_wowlan_wakeup(vif, &wakeup,
						       GFP_KERNEL);
		}
		return;
	}

	/* only for tracing for now */
	ret = iwl_mvm_send_cmd_pdu(mvm, OFFLOADS_QUERY_CMD, CMD_SYNC, 0, NULL);
	if (ret)
		IWL_ERR(mvm, "failed to query offload statistics (%d)\n", ret);

	ret = iwl_mvm_send_cmd(mvm, &cmd);
	if (ret) {
		IWL_ERR(mvm, "failed to query status (%d)\n", ret);
		return;
	}

	/* RF-kill already asserted again... */
	if (!cmd.resp_pkt)
		return;

	len = le32_to_cpu(cmd.resp_pkt->len_n_flags) & FH_RSCSR_FRAME_SIZE_MSK;
	if (len - sizeof(struct iwl_cmd_header) < sizeof(*status)) {
		IWL_ERR(mvm, "Invalid WoWLAN status response!\n");
		goto out;
	}

	status = (void *)cmd.resp_pkt->data;

	if (len - sizeof(struct iwl_cmd_header) !=
	    sizeof(*status) +
	    ALIGN(le32_to_cpu(status->wake_packet_bufsize), 4)) {
		IWL_ERR(mvm, "Invalid WoWLAN status response!\n");
		goto out;
	}

	reasons = le32_to_cpu(status->wakeup_reasons);

	if (reasons == IWL_WOWLAN_WAKEUP_BY_NON_WIRELESS) {
		wakeup_report = NULL;
		goto report;
	}

	if (reasons & IWL_WOWLAN_WAKEUP_BY_MAGIC_PACKET)
		wakeup.magic_pkt = true;

	if (reasons & IWL_WOWLAN_WAKEUP_BY_PATTERN)
		wakeup.pattern_idx =
			le16_to_cpu(status->pattern_number);

	if (reasons & (IWL_WOWLAN_WAKEUP_BY_DISCONNECTION_ON_MISSED_BEACON |
		       IWL_WOWLAN_WAKEUP_BY_DISCONNECTION_ON_DEAUTH))
		wakeup.disconnect = true;

	if (reasons & IWL_WOWLAN_WAKEUP_BY_GTK_REKEY_FAILURE)
		wakeup.gtk_rekey_failure = true;

	if (reasons & IWL_WOWLAN_WAKEUP_BY_RFKILL_DEASSERTED)
		wakeup.rfkill_release = true;

	if (reasons & IWL_WOWLAN_WAKEUP_BY_EAPOL_REQUEST)
		wakeup.eap_identity_req = true;

	if (reasons & IWL_WOWLAN_WAKEUP_BY_FOUR_WAY_HANDSHAKE)
		wakeup.four_way_handshake = true;

	if (reasons & IWL_WOWLAN_WAKEUP_BY_REM_WAKE_LINK_LOSS)
		wakeup.tcp_connlost = true;

	if (reasons & IWL_WOWLAN_WAKEUP_BY_REM_WAKE_SIGNATURE_TABLE)
		wakeup.tcp_nomoretokens = true;

	if (reasons & IWL_WOWLAN_WAKEUP_BY_REM_WAKE_WAKEUP_PACKET)
		wakeup.tcp_match = true;

	if (status->wake_packet_bufsize) {
		int pktsize = le32_to_cpu(status->wake_packet_bufsize);
		int pktlen = le32_to_cpu(status->wake_packet_length);
		const u8 *pktdata = status->wake_packet;
		struct ieee80211_hdr *hdr = (void *)pktdata;
		int truncated = pktlen - pktsize;

		/* this would be a firmware bug */
		if (WARN_ON_ONCE(truncated < 0))
			truncated = 0;

		if (ieee80211_is_data(hdr->frame_control)) {
			int hdrlen = ieee80211_hdrlen(hdr->frame_control);
			int ivlen = 0, icvlen = 4; /* also FCS */

			pkt = alloc_skb(pktsize, GFP_KERNEL);
			if (!pkt)
				goto report;

			memcpy(skb_put(pkt, hdrlen), pktdata, hdrlen);
			pktdata += hdrlen;
			pktsize -= hdrlen;

			if (ieee80211_has_protected(hdr->frame_control)) {
				if (is_multicast_ether_addr(hdr->addr1)) {
					ivlen = mvm->gtk_ivlen;
					icvlen += mvm->gtk_icvlen;
				} else {
					ivlen = mvm->ptk_ivlen;
					icvlen += mvm->ptk_icvlen;
				}
			}

			/* if truncated, FCS/ICV is (partially) gone */
			if (truncated >= icvlen) {
				icvlen = 0;
				truncated -= icvlen;
			} else {
				icvlen -= truncated;
				truncated = 0;
			}

			pktsize -= ivlen + icvlen;
			pktdata += ivlen;

			memcpy(skb_put(pkt, pktsize), pktdata, pktsize);

			if (ieee80211_data_to_8023(pkt, vif->addr, vif->type))
				goto report;
			wakeup.packet = pkt->data;
			wakeup.packet_present_len = pkt->len;
			wakeup.packet_len = pkt->len - truncated;
			wakeup.packet_80211 = false;
		} else {
			int fcslen = 4;

			if (truncated >= 4) {
				truncated -= 4;
				fcslen = 0;
			} else {
				fcslen -= truncated;
				truncated = 0;
			}
			pktsize -= fcslen;
			wakeup.packet = status->wake_packet;
			wakeup.packet_present_len = pktsize;
			wakeup.packet_len = pktlen - truncated;
			wakeup.packet_80211 = true;
		}
	}

 report:
	ieee80211_report_wowlan_wakeup(vif, wakeup_report, GFP_KERNEL);
	kfree_skb(pkt);

 out:
	iwl_free_resp(&cmd);
}

int iwl_mvm_resume(struct ieee80211_hw *hw)
{
	struct iwl_mvm *mvm = IWL_MAC80211_GET_MVM(hw);
	struct iwl_d3_iter_data resume_iter_data = {
		.mvm = mvm,
	};
	struct ieee80211_vif *vif = NULL;
	int ret;
	enum iwl_d3_status d3_status;

	mutex_lock(&mvm->mutex);

	/* get the BSS vif pointer again */
	ieee80211_iterate_active_interfaces_atomic(
		mvm->hw, IEEE80211_IFACE_ITER_NORMAL,
		iwl_mvm_d3_iface_iterator, &resume_iter_data);

	if (WARN_ON(resume_iter_data.error || !resume_iter_data.vif))
		goto out_unlock;

	vif = resume_iter_data.vif;

	ret = iwl_trans_d3_resume(mvm->trans, &d3_status);
	if (ret)
		goto out_unlock;

	if (d3_status != IWL_D3_STATUS_ALIVE) {
		IWL_INFO(mvm, "Device was reset during suspend\n");
		goto out_unlock;
	}

	iwl_mvm_query_wakeup_reasons(mvm, vif);

 out_unlock:
	mutex_unlock(&mvm->mutex);

	if (vif)
		ieee80211_resume_disconnect(vif);

	/* return 1 to reconfigure the device */
	set_bit(IWL_MVM_STATUS_IN_HW_RESTART, &mvm->status);
	return 1;
}

void iwl_mvm_set_wakeup(struct ieee80211_hw *hw, bool enabled)
{
	struct iwl_mvm *mvm = IWL_MAC80211_GET_MVM(hw);

	device_set_wakeup_enable(mvm->trans->dev, enabled);
}<|MERGE_RESOLUTION|>--- conflicted
+++ resolved
@@ -871,17 +871,8 @@
 
 	if (wowlan->tcp) {
 		/*
-<<<<<<< HEAD
-		 * The firmware currently doesn't really look at these, only
-		 * the IWL_WOWLAN_WAKEUP_LINK_CHANGE bit. We have to set that
-		 * reason bit since losing the connection to the AP implies
-		 * losing the TCP connection.
-		 * Set the flags anyway as long as they exist, in case this
-		 * will be changed in the firmware.
-=======
 		 * Set the "link change" (really "link lost") flag as well
 		 * since that implies losing the TCP connection.
->>>>>>> 6fe5468f
 		 */
 		wowlan_config_cmd.wakeup_filter |=
 			cpu_to_le32(IWL_WOWLAN_WAKEUP_REMOTE_LINK_LOSS |
