/*******************************************************************************

  Intel 10 Gigabit PCI Express Linux driver
  Copyright(c) 1999 - 2010 Intel Corporation.

  This program is free software; you can redistribute it and/or modify it
  under the terms and conditions of the GNU General Public License,
  version 2, as published by the Free Software Foundation.

  This program is distributed in the hope it will be useful, but WITHOUT
  ANY WARRANTY; without even the implied warranty of MERCHANTABILITY or
  FITNESS FOR A PARTICULAR PURPOSE.  See the GNU General Public License for
  more details.

  You should have received a copy of the GNU General Public License along with
  this program; if not, write to the Free Software Foundation, Inc.,
  51 Franklin St - Fifth Floor, Boston, MA 02110-1301 USA.

  The full GNU General Public License is included in this distribution in
  the file called "COPYING".

  Contact Information:
  e1000-devel Mailing List <e1000-devel@lists.sourceforge.net>
  Intel Corporation, 5200 N.E. Elam Young Parkway, Hillsboro, OR 97124-6497

*******************************************************************************/

#include <linux/types.h>
#include <linux/module.h>
#include <linux/pci.h>
#include <linux/netdevice.h>
#include <linux/vmalloc.h>
#include <linux/string.h>
#include <linux/in.h>
#include <linux/ip.h>
#include <linux/tcp.h>
#include <linux/pkt_sched.h>
#include <linux/ipv6.h>
#include <linux/slab.h>
#include <net/checksum.h>
#include <net/ip6_checksum.h>
#include <linux/ethtool.h>
#include <linux/if_vlan.h>
#include <scsi/fc/fc_fcoe.h>

#include "ixgbe.h"
#include "ixgbe_common.h"
#include "ixgbe_dcb_82599.h"
#include "ixgbe_sriov.h"

char ixgbe_driver_name[] = "ixgbe";
static const char ixgbe_driver_string[] =
			      "Intel(R) 10 Gigabit PCI Express Network Driver";

#define DRV_VERSION "3.0.12-k2"
const char ixgbe_driver_version[] = DRV_VERSION;
static char ixgbe_copyright[] = "Copyright (c) 1999-2010 Intel Corporation.";

static const struct ixgbe_info *ixgbe_info_tbl[] = {
	[board_82598] = &ixgbe_82598_info,
	[board_82599] = &ixgbe_82599_info,
	[board_X540] = &ixgbe_X540_info,
};

/* ixgbe_pci_tbl - PCI Device ID Table
 *
 * Wildcard entries (PCI_ANY_ID) should come last
 * Last entry must be all 0s
 *
 * { Vendor ID, Device ID, SubVendor ID, SubDevice ID,
 *   Class, Class Mask, private data (not used) }
 */
static DEFINE_PCI_DEVICE_TABLE(ixgbe_pci_tbl) = {
	{PCI_VDEVICE(INTEL, IXGBE_DEV_ID_82598),
	 board_82598 },
	{PCI_VDEVICE(INTEL, IXGBE_DEV_ID_82598AF_DUAL_PORT),
	 board_82598 },
	{PCI_VDEVICE(INTEL, IXGBE_DEV_ID_82598AF_SINGLE_PORT),
	 board_82598 },
	{PCI_VDEVICE(INTEL, IXGBE_DEV_ID_82598AT),
	 board_82598 },
	{PCI_VDEVICE(INTEL, IXGBE_DEV_ID_82598AT2),
	 board_82598 },
	{PCI_VDEVICE(INTEL, IXGBE_DEV_ID_82598EB_CX4),
	 board_82598 },
	{PCI_VDEVICE(INTEL, IXGBE_DEV_ID_82598_CX4_DUAL_PORT),
	 board_82598 },
	{PCI_VDEVICE(INTEL, IXGBE_DEV_ID_82598_DA_DUAL_PORT),
	 board_82598 },
	{PCI_VDEVICE(INTEL, IXGBE_DEV_ID_82598_SR_DUAL_PORT_EM),
	 board_82598 },
	{PCI_VDEVICE(INTEL, IXGBE_DEV_ID_82598EB_XF_LR),
	 board_82598 },
	{PCI_VDEVICE(INTEL, IXGBE_DEV_ID_82598EB_SFP_LOM),
	 board_82598 },
	{PCI_VDEVICE(INTEL, IXGBE_DEV_ID_82598_BX),
	 board_82598 },
	{PCI_VDEVICE(INTEL, IXGBE_DEV_ID_82599_KX4),
	 board_82599 },
	{PCI_VDEVICE(INTEL, IXGBE_DEV_ID_82599_XAUI_LOM),
	 board_82599 },
	{PCI_VDEVICE(INTEL, IXGBE_DEV_ID_82599_KR),
	 board_82599 },
	{PCI_VDEVICE(INTEL, IXGBE_DEV_ID_82599_SFP),
	 board_82599 },
	{PCI_VDEVICE(INTEL, IXGBE_DEV_ID_82599_SFP_EM),
	 board_82599 },
	{PCI_VDEVICE(INTEL, IXGBE_DEV_ID_82599_KX4_MEZZ),
	 board_82599 },
	{PCI_VDEVICE(INTEL, IXGBE_DEV_ID_82599_CX4),
	 board_82599 },
	{PCI_VDEVICE(INTEL, IXGBE_DEV_ID_82599_BACKPLANE_FCOE),
	 board_82599 },
	{PCI_VDEVICE(INTEL, IXGBE_DEV_ID_82599_SFP_FCOE),
	 board_82599 },
	{PCI_VDEVICE(INTEL, IXGBE_DEV_ID_82599_T3_LOM),
	 board_82599 },
	{PCI_VDEVICE(INTEL, IXGBE_DEV_ID_82599_COMBO_BACKPLANE),
	 board_82599 },
	{PCI_VDEVICE(INTEL, IXGBE_DEV_ID_X540T),
	 board_82599 },

	/* required last entry */
	{0, }
};
MODULE_DEVICE_TABLE(pci, ixgbe_pci_tbl);

#ifdef CONFIG_IXGBE_DCA
static int ixgbe_notify_dca(struct notifier_block *, unsigned long event,
			    void *p);
static struct notifier_block dca_notifier = {
	.notifier_call = ixgbe_notify_dca,
	.next          = NULL,
	.priority      = 0
};
#endif

#ifdef CONFIG_PCI_IOV
static unsigned int max_vfs;
module_param(max_vfs, uint, 0);
MODULE_PARM_DESC(max_vfs,
		 "Maximum number of virtual functions to allocate per physical function");
#endif /* CONFIG_PCI_IOV */

MODULE_AUTHOR("Intel Corporation, <linux.nics@intel.com>");
MODULE_DESCRIPTION("Intel(R) 10 Gigabit PCI Express Network Driver");
MODULE_LICENSE("GPL");
MODULE_VERSION(DRV_VERSION);

#define DEFAULT_DEBUG_LEVEL_SHIFT 3

static inline void ixgbe_disable_sriov(struct ixgbe_adapter *adapter)
{
	struct ixgbe_hw *hw = &adapter->hw;
	u32 gcr;
	u32 gpie;
	u32 vmdctl;

#ifdef CONFIG_PCI_IOV
	/* disable iov and allow time for transactions to clear */
	pci_disable_sriov(adapter->pdev);
#endif

	/* turn off device IOV mode */
	gcr = IXGBE_READ_REG(hw, IXGBE_GCR_EXT);
	gcr &= ~(IXGBE_GCR_EXT_SRIOV);
	IXGBE_WRITE_REG(hw, IXGBE_GCR_EXT, gcr);
	gpie = IXGBE_READ_REG(hw, IXGBE_GPIE);
	gpie &= ~IXGBE_GPIE_VTMODE_MASK;
	IXGBE_WRITE_REG(hw, IXGBE_GPIE, gpie);

	/* set default pool back to 0 */
	vmdctl = IXGBE_READ_REG(hw, IXGBE_VT_CTL);
	vmdctl &= ~IXGBE_VT_CTL_POOL_MASK;
	IXGBE_WRITE_REG(hw, IXGBE_VT_CTL, vmdctl);

	/* take a breather then clean up driver data */
	msleep(100);

	kfree(adapter->vfinfo);
	adapter->vfinfo = NULL;

	adapter->num_vfs = 0;
	adapter->flags &= ~IXGBE_FLAG_SRIOV_ENABLED;
}

struct ixgbe_reg_info {
	u32 ofs;
	char *name;
};

static const struct ixgbe_reg_info ixgbe_reg_info_tbl[] = {

	/* General Registers */
	{IXGBE_CTRL, "CTRL"},
	{IXGBE_STATUS, "STATUS"},
	{IXGBE_CTRL_EXT, "CTRL_EXT"},

	/* Interrupt Registers */
	{IXGBE_EICR, "EICR"},

	/* RX Registers */
	{IXGBE_SRRCTL(0), "SRRCTL"},
	{IXGBE_DCA_RXCTRL(0), "DRXCTL"},
	{IXGBE_RDLEN(0), "RDLEN"},
	{IXGBE_RDH(0), "RDH"},
	{IXGBE_RDT(0), "RDT"},
	{IXGBE_RXDCTL(0), "RXDCTL"},
	{IXGBE_RDBAL(0), "RDBAL"},
	{IXGBE_RDBAH(0), "RDBAH"},

	/* TX Registers */
	{IXGBE_TDBAL(0), "TDBAL"},
	{IXGBE_TDBAH(0), "TDBAH"},
	{IXGBE_TDLEN(0), "TDLEN"},
	{IXGBE_TDH(0), "TDH"},
	{IXGBE_TDT(0), "TDT"},
	{IXGBE_TXDCTL(0), "TXDCTL"},

	/* List Terminator */
	{}
};


/*
 * ixgbe_regdump - register printout routine
 */
static void ixgbe_regdump(struct ixgbe_hw *hw, struct ixgbe_reg_info *reginfo)
{
	int i = 0, j = 0;
	char rname[16];
	u32 regs[64];

	switch (reginfo->ofs) {
	case IXGBE_SRRCTL(0):
		for (i = 0; i < 64; i++)
			regs[i] = IXGBE_READ_REG(hw, IXGBE_SRRCTL(i));
		break;
	case IXGBE_DCA_RXCTRL(0):
		for (i = 0; i < 64; i++)
			regs[i] = IXGBE_READ_REG(hw, IXGBE_DCA_RXCTRL(i));
		break;
	case IXGBE_RDLEN(0):
		for (i = 0; i < 64; i++)
			regs[i] = IXGBE_READ_REG(hw, IXGBE_RDLEN(i));
		break;
	case IXGBE_RDH(0):
		for (i = 0; i < 64; i++)
			regs[i] = IXGBE_READ_REG(hw, IXGBE_RDH(i));
		break;
	case IXGBE_RDT(0):
		for (i = 0; i < 64; i++)
			regs[i] = IXGBE_READ_REG(hw, IXGBE_RDT(i));
		break;
	case IXGBE_RXDCTL(0):
		for (i = 0; i < 64; i++)
			regs[i] = IXGBE_READ_REG(hw, IXGBE_RXDCTL(i));
		break;
	case IXGBE_RDBAL(0):
		for (i = 0; i < 64; i++)
			regs[i] = IXGBE_READ_REG(hw, IXGBE_RDBAL(i));
		break;
	case IXGBE_RDBAH(0):
		for (i = 0; i < 64; i++)
			regs[i] = IXGBE_READ_REG(hw, IXGBE_RDBAH(i));
		break;
	case IXGBE_TDBAL(0):
		for (i = 0; i < 64; i++)
			regs[i] = IXGBE_READ_REG(hw, IXGBE_TDBAL(i));
		break;
	case IXGBE_TDBAH(0):
		for (i = 0; i < 64; i++)
			regs[i] = IXGBE_READ_REG(hw, IXGBE_TDBAH(i));
		break;
	case IXGBE_TDLEN(0):
		for (i = 0; i < 64; i++)
			regs[i] = IXGBE_READ_REG(hw, IXGBE_TDLEN(i));
		break;
	case IXGBE_TDH(0):
		for (i = 0; i < 64; i++)
			regs[i] = IXGBE_READ_REG(hw, IXGBE_TDH(i));
		break;
	case IXGBE_TDT(0):
		for (i = 0; i < 64; i++)
			regs[i] = IXGBE_READ_REG(hw, IXGBE_TDT(i));
		break;
	case IXGBE_TXDCTL(0):
		for (i = 0; i < 64; i++)
			regs[i] = IXGBE_READ_REG(hw, IXGBE_TXDCTL(i));
		break;
	default:
		pr_info("%-15s %08x\n", reginfo->name,
			IXGBE_READ_REG(hw, reginfo->ofs));
		return;
	}

	for (i = 0; i < 8; i++) {
		snprintf(rname, 16, "%s[%d-%d]", reginfo->name, i*8, i*8+7);
		pr_err("%-15s", rname);
		for (j = 0; j < 8; j++)
			pr_cont(" %08x", regs[i*8+j]);
		pr_cont("\n");
	}

}

/*
 * ixgbe_dump - Print registers, tx-rings and rx-rings
 */
static void ixgbe_dump(struct ixgbe_adapter *adapter)
{
	struct net_device *netdev = adapter->netdev;
	struct ixgbe_hw *hw = &adapter->hw;
	struct ixgbe_reg_info *reginfo;
	int n = 0;
	struct ixgbe_ring *tx_ring;
	struct ixgbe_tx_buffer *tx_buffer_info;
	union ixgbe_adv_tx_desc *tx_desc;
	struct my_u0 { u64 a; u64 b; } *u0;
	struct ixgbe_ring *rx_ring;
	union ixgbe_adv_rx_desc *rx_desc;
	struct ixgbe_rx_buffer *rx_buffer_info;
	u32 staterr;
	int i = 0;

	if (!netif_msg_hw(adapter))
		return;

	/* Print netdevice Info */
	if (netdev) {
		dev_info(&adapter->pdev->dev, "Net device Info\n");
		pr_info("Device Name     state            "
			"trans_start      last_rx\n");
		pr_info("%-15s %016lX %016lX %016lX\n",
			netdev->name,
			netdev->state,
			netdev->trans_start,
			netdev->last_rx);
	}

	/* Print Registers */
	dev_info(&adapter->pdev->dev, "Register Dump\n");
	pr_info(" Register Name   Value\n");
	for (reginfo = (struct ixgbe_reg_info *)ixgbe_reg_info_tbl;
	     reginfo->name; reginfo++) {
		ixgbe_regdump(hw, reginfo);
	}

	/* Print TX Ring Summary */
	if (!netdev || !netif_running(netdev))
		goto exit;

	dev_info(&adapter->pdev->dev, "TX Rings Summary\n");
	pr_info("Queue [NTU] [NTC] [bi(ntc)->dma  ] leng ntw timestamp\n");
	for (n = 0; n < adapter->num_tx_queues; n++) {
		tx_ring = adapter->tx_ring[n];
		tx_buffer_info =
			&tx_ring->tx_buffer_info[tx_ring->next_to_clean];
		pr_info(" %5d %5X %5X %016llX %04X %3X %016llX\n",
			   n, tx_ring->next_to_use, tx_ring->next_to_clean,
			   (u64)tx_buffer_info->dma,
			   tx_buffer_info->length,
			   tx_buffer_info->next_to_watch,
			   (u64)tx_buffer_info->time_stamp);
	}

	/* Print TX Rings */
	if (!netif_msg_tx_done(adapter))
		goto rx_ring_summary;

	dev_info(&adapter->pdev->dev, "TX Rings Dump\n");

	/* Transmit Descriptor Formats
	 *
	 * Advanced Transmit Descriptor
	 *   +--------------------------------------------------------------+
	 * 0 |         Buffer Address [63:0]                                |
	 *   +--------------------------------------------------------------+
	 * 8 |  PAYLEN  | PORTS  | IDX | STA | DCMD  |DTYP |  RSV |  DTALEN |
	 *   +--------------------------------------------------------------+
	 *   63       46 45    40 39 36 35 32 31   24 23 20 19              0
	 */

	for (n = 0; n < adapter->num_tx_queues; n++) {
		tx_ring = adapter->tx_ring[n];
		pr_info("------------------------------------\n");
		pr_info("TX QUEUE INDEX = %d\n", tx_ring->queue_index);
		pr_info("------------------------------------\n");
		pr_info("T [desc]     [address 63:0  ] "
			"[PlPOIdStDDt Ln] [bi->dma       ] "
			"leng  ntw timestamp        bi->skb\n");

		for (i = 0; tx_ring->desc && (i < tx_ring->count); i++) {
			tx_desc = IXGBE_TX_DESC_ADV(tx_ring, i);
			tx_buffer_info = &tx_ring->tx_buffer_info[i];
			u0 = (struct my_u0 *)tx_desc;
			pr_info("T [0x%03X]    %016llX %016llX %016llX"
				" %04X  %3X %016llX %p", i,
				le64_to_cpu(u0->a),
				le64_to_cpu(u0->b),
				(u64)tx_buffer_info->dma,
				tx_buffer_info->length,
				tx_buffer_info->next_to_watch,
				(u64)tx_buffer_info->time_stamp,
				tx_buffer_info->skb);
			if (i == tx_ring->next_to_use &&
				i == tx_ring->next_to_clean)
				pr_cont(" NTC/U\n");
			else if (i == tx_ring->next_to_use)
				pr_cont(" NTU\n");
			else if (i == tx_ring->next_to_clean)
				pr_cont(" NTC\n");
			else
				pr_cont("\n");

			if (netif_msg_pktdata(adapter) &&
				tx_buffer_info->dma != 0)
				print_hex_dump(KERN_INFO, "",
					DUMP_PREFIX_ADDRESS, 16, 1,
					phys_to_virt(tx_buffer_info->dma),
					tx_buffer_info->length, true);
		}
	}

	/* Print RX Rings Summary */
rx_ring_summary:
	dev_info(&adapter->pdev->dev, "RX Rings Summary\n");
	pr_info("Queue [NTU] [NTC]\n");
	for (n = 0; n < adapter->num_rx_queues; n++) {
		rx_ring = adapter->rx_ring[n];
		pr_info("%5d %5X %5X\n",
			n, rx_ring->next_to_use, rx_ring->next_to_clean);
	}

	/* Print RX Rings */
	if (!netif_msg_rx_status(adapter))
		goto exit;

	dev_info(&adapter->pdev->dev, "RX Rings Dump\n");

	/* Advanced Receive Descriptor (Read) Format
	 *    63                                           1        0
	 *    +-----------------------------------------------------+
	 *  0 |       Packet Buffer Address [63:1]           |A0/NSE|
	 *    +----------------------------------------------+------+
	 *  8 |       Header Buffer Address [63:1]           |  DD  |
	 *    +-----------------------------------------------------+
	 *
	 *
	 * Advanced Receive Descriptor (Write-Back) Format
	 *
	 *   63       48 47    32 31  30      21 20 16 15   4 3     0
	 *   +------------------------------------------------------+
	 * 0 | Packet     IP     |SPH| HDR_LEN   | RSV|Packet|  RSS |
	 *   | Checksum   Ident  |   |           |    | Type | Type |
	 *   +------------------------------------------------------+
	 * 8 | VLAN Tag | Length | Extended Error | Extended Status |
	 *   +------------------------------------------------------+
	 *   63       48 47    32 31            20 19               0
	 */
	for (n = 0; n < adapter->num_rx_queues; n++) {
		rx_ring = adapter->rx_ring[n];
		pr_info("------------------------------------\n");
		pr_info("RX QUEUE INDEX = %d\n", rx_ring->queue_index);
		pr_info("------------------------------------\n");
		pr_info("R  [desc]      [ PktBuf     A0] "
			"[  HeadBuf   DD] [bi->dma       ] [bi->skb] "
			"<-- Adv Rx Read format\n");
		pr_info("RWB[desc]      [PcsmIpSHl PtRs] "
			"[vl er S cks ln] ---------------- [bi->skb] "
			"<-- Adv Rx Write-Back format\n");

		for (i = 0; i < rx_ring->count; i++) {
			rx_buffer_info = &rx_ring->rx_buffer_info[i];
			rx_desc = IXGBE_RX_DESC_ADV(rx_ring, i);
			u0 = (struct my_u0 *)rx_desc;
			staterr = le32_to_cpu(rx_desc->wb.upper.status_error);
			if (staterr & IXGBE_RXD_STAT_DD) {
				/* Descriptor Done */
				pr_info("RWB[0x%03X]     %016llX "
					"%016llX ---------------- %p", i,
					le64_to_cpu(u0->a),
					le64_to_cpu(u0->b),
					rx_buffer_info->skb);
			} else {
				pr_info("R  [0x%03X]     %016llX "
					"%016llX %016llX %p", i,
					le64_to_cpu(u0->a),
					le64_to_cpu(u0->b),
					(u64)rx_buffer_info->dma,
					rx_buffer_info->skb);

				if (netif_msg_pktdata(adapter)) {
					print_hex_dump(KERN_INFO, "",
					   DUMP_PREFIX_ADDRESS, 16, 1,
					   phys_to_virt(rx_buffer_info->dma),
					   rx_ring->rx_buf_len, true);

					if (rx_ring->rx_buf_len
						< IXGBE_RXBUFFER_2048)
						print_hex_dump(KERN_INFO, "",
						  DUMP_PREFIX_ADDRESS, 16, 1,
						  phys_to_virt(
						    rx_buffer_info->page_dma +
						    rx_buffer_info->page_offset
						  ),
						  PAGE_SIZE/2, true);
				}
			}

			if (i == rx_ring->next_to_use)
				pr_cont(" NTU\n");
			else if (i == rx_ring->next_to_clean)
				pr_cont(" NTC\n");
			else
				pr_cont("\n");

		}
	}

exit:
	return;
}

static void ixgbe_release_hw_control(struct ixgbe_adapter *adapter)
{
	u32 ctrl_ext;

	/* Let firmware take over control of h/w */
	ctrl_ext = IXGBE_READ_REG(&adapter->hw, IXGBE_CTRL_EXT);
	IXGBE_WRITE_REG(&adapter->hw, IXGBE_CTRL_EXT,
			ctrl_ext & ~IXGBE_CTRL_EXT_DRV_LOAD);
}

static void ixgbe_get_hw_control(struct ixgbe_adapter *adapter)
{
	u32 ctrl_ext;

	/* Let firmware know the driver has taken over */
	ctrl_ext = IXGBE_READ_REG(&adapter->hw, IXGBE_CTRL_EXT);
	IXGBE_WRITE_REG(&adapter->hw, IXGBE_CTRL_EXT,
			ctrl_ext | IXGBE_CTRL_EXT_DRV_LOAD);
}

/*
 * ixgbe_set_ivar - set the IVAR registers, mapping interrupt causes to vectors
 * @adapter: pointer to adapter struct
 * @direction: 0 for Rx, 1 for Tx, -1 for other causes
 * @queue: queue to map the corresponding interrupt to
 * @msix_vector: the vector to map to the corresponding queue
 *
 */
static void ixgbe_set_ivar(struct ixgbe_adapter *adapter, s8 direction,
			   u8 queue, u8 msix_vector)
{
	u32 ivar, index;
	struct ixgbe_hw *hw = &adapter->hw;
	switch (hw->mac.type) {
	case ixgbe_mac_82598EB:
		msix_vector |= IXGBE_IVAR_ALLOC_VAL;
		if (direction == -1)
			direction = 0;
		index = (((direction * 64) + queue) >> 2) & 0x1F;
		ivar = IXGBE_READ_REG(hw, IXGBE_IVAR(index));
		ivar &= ~(0xFF << (8 * (queue & 0x3)));
		ivar |= (msix_vector << (8 * (queue & 0x3)));
		IXGBE_WRITE_REG(hw, IXGBE_IVAR(index), ivar);
		break;
	case ixgbe_mac_82599EB:
	case ixgbe_mac_X540:
		if (direction == -1) {
			/* other causes */
			msix_vector |= IXGBE_IVAR_ALLOC_VAL;
			index = ((queue & 1) * 8);
			ivar = IXGBE_READ_REG(&adapter->hw, IXGBE_IVAR_MISC);
			ivar &= ~(0xFF << index);
			ivar |= (msix_vector << index);
			IXGBE_WRITE_REG(&adapter->hw, IXGBE_IVAR_MISC, ivar);
			break;
		} else {
			/* tx or rx causes */
			msix_vector |= IXGBE_IVAR_ALLOC_VAL;
			index = ((16 * (queue & 1)) + (8 * direction));
			ivar = IXGBE_READ_REG(hw, IXGBE_IVAR(queue >> 1));
			ivar &= ~(0xFF << index);
			ivar |= (msix_vector << index);
			IXGBE_WRITE_REG(hw, IXGBE_IVAR(queue >> 1), ivar);
			break;
		}
	default:
		break;
	}
}

static inline void ixgbe_irq_rearm_queues(struct ixgbe_adapter *adapter,
					  u64 qmask)
{
	u32 mask;

	switch (adapter->hw.mac.type) {
	case ixgbe_mac_82598EB:
		mask = (IXGBE_EIMS_RTX_QUEUE & qmask);
		IXGBE_WRITE_REG(&adapter->hw, IXGBE_EICS, mask);
		break;
	case ixgbe_mac_82599EB:
	case ixgbe_mac_X540:
		mask = (qmask & 0xFFFFFFFF);
		IXGBE_WRITE_REG(&adapter->hw, IXGBE_EICS_EX(0), mask);
		mask = (qmask >> 32);
		IXGBE_WRITE_REG(&adapter->hw, IXGBE_EICS_EX(1), mask);
		break;
	default:
		break;
	}
}

void ixgbe_unmap_and_free_tx_resource(struct ixgbe_ring *tx_ring,
				      struct ixgbe_tx_buffer *tx_buffer_info)
{
	if (tx_buffer_info->dma) {
		if (tx_buffer_info->mapped_as_page)
			dma_unmap_page(tx_ring->dev,
				       tx_buffer_info->dma,
				       tx_buffer_info->length,
				       DMA_TO_DEVICE);
		else
			dma_unmap_single(tx_ring->dev,
					 tx_buffer_info->dma,
					 tx_buffer_info->length,
					 DMA_TO_DEVICE);
		tx_buffer_info->dma = 0;
	}
	if (tx_buffer_info->skb) {
		dev_kfree_skb_any(tx_buffer_info->skb);
		tx_buffer_info->skb = NULL;
	}
	tx_buffer_info->time_stamp = 0;
	/* tx_buffer_info must be completely set up in the transmit path */
}

/**
 * ixgbe_dcb_txq_to_tc - convert a reg index to a traffic class
 * @adapter: driver private struct
 * @index: reg idx of queue to query (0-127)
 *
 * Helper function to determine the traffic index for a paticular
 * register index.
 *
 * Returns : a tc index for use in range 0-7, or 0-3
 */
u8 ixgbe_dcb_txq_to_tc(struct ixgbe_adapter *adapter, u8 reg_idx)
{
	int tc = -1;
	int dcb_i = adapter->ring_feature[RING_F_DCB].indices;

	/* if DCB is not enabled the queues have no TC */
	if (!(adapter->flags & IXGBE_FLAG_DCB_ENABLED))
		return tc;

	/* check valid range */
	if (reg_idx >= adapter->hw.mac.max_tx_queues)
		return tc;

	switch (adapter->hw.mac.type) {
	case ixgbe_mac_82598EB:
		tc = reg_idx >> 2;
		break;
	default:
		if (dcb_i != 4 && dcb_i != 8)
			break;

		/* if VMDq is enabled the lowest order bits determine TC */
		if (adapter->flags & (IXGBE_FLAG_SRIOV_ENABLED |
				      IXGBE_FLAG_VMDQ_ENABLED)) {
			tc = reg_idx & (dcb_i - 1);
			break;
		}

		/*
		 * Convert the reg_idx into the correct TC. This bitmask
		 * targets the last full 32 ring traffic class and assigns
		 * it a value of 1. From there the rest of the rings are
		 * based on shifting the mask further up to include the
		 * reg_idx / 16 and then reg_idx / 8. It assumes dcB_i
		 * will only ever be 8 or 4 and that reg_idx will never
		 * be greater then 128. The code without the power of 2
		 * optimizations would be:
		 * (((reg_idx % 32) + 32) * dcb_i) >> (9 - reg_idx / 32)
		 */
		tc = ((reg_idx & 0X1F) + 0x20) * dcb_i;
		tc >>= 9 - (reg_idx >> 5);
	}

	return tc;
}

static void ixgbe_update_xoff_received(struct ixgbe_adapter *adapter)
{
	struct ixgbe_hw *hw = &adapter->hw;
	struct ixgbe_hw_stats *hwstats = &adapter->stats;
	u32 data = 0;
	u32 xoff[8] = {0};
	int i;

	if ((hw->fc.current_mode == ixgbe_fc_full) ||
	    (hw->fc.current_mode == ixgbe_fc_rx_pause)) {
		switch (hw->mac.type) {
		case ixgbe_mac_82598EB:
			data = IXGBE_READ_REG(hw, IXGBE_LXOFFRXC);
			break;
		default:
			data = IXGBE_READ_REG(hw, IXGBE_LXOFFRXCNT);
		}
		hwstats->lxoffrxc += data;

		/* refill credits (no tx hang) if we received xoff */
		if (!data)
			return;

		for (i = 0; i < adapter->num_tx_queues; i++)
			clear_bit(__IXGBE_HANG_CHECK_ARMED,
				  &adapter->tx_ring[i]->state);
		return;
	} else if (!(adapter->dcb_cfg.pfc_mode_enable))
		return;

	/* update stats for each tc, only valid with PFC enabled */
	for (i = 0; i < MAX_TX_PACKET_BUFFERS; i++) {
		switch (hw->mac.type) {
		case ixgbe_mac_82598EB:
			xoff[i] = IXGBE_READ_REG(hw, IXGBE_PXOFFRXC(i));
			break;
		default:
			xoff[i] = IXGBE_READ_REG(hw, IXGBE_PXOFFRXCNT(i));
		}
		hwstats->pxoffrxc[i] += xoff[i];
	}

	/* disarm tx queues that have received xoff frames */
	for (i = 0; i < adapter->num_tx_queues; i++) {
		struct ixgbe_ring *tx_ring = adapter->tx_ring[i];
		u32 tc = ixgbe_dcb_txq_to_tc(adapter, tx_ring->reg_idx);

		if (xoff[tc])
			clear_bit(__IXGBE_HANG_CHECK_ARMED, &tx_ring->state);
	}
}

static u64 ixgbe_get_tx_completed(struct ixgbe_ring *ring)
{
	return ring->tx_stats.completed;
}

static u64 ixgbe_get_tx_pending(struct ixgbe_ring *ring)
{
	struct ixgbe_adapter *adapter = netdev_priv(ring->netdev);
	struct ixgbe_hw *hw = &adapter->hw;

	u32 head = IXGBE_READ_REG(hw, IXGBE_TDH(ring->reg_idx));
	u32 tail = IXGBE_READ_REG(hw, IXGBE_TDT(ring->reg_idx));

	if (head != tail)
		return (head < tail) ?
			tail - head : (tail + ring->count - head);

	return 0;
}

static inline bool ixgbe_check_tx_hang(struct ixgbe_ring *tx_ring)
{
	u32 tx_done = ixgbe_get_tx_completed(tx_ring);
	u32 tx_done_old = tx_ring->tx_stats.tx_done_old;
	u32 tx_pending = ixgbe_get_tx_pending(tx_ring);
	bool ret = false;

	clear_check_for_tx_hang(tx_ring);

	/*
	 * Check for a hung queue, but be thorough. This verifies
	 * that a transmit has been completed since the previous
	 * check AND there is at least one packet pending. The
	 * ARMED bit is set to indicate a potential hang. The
	 * bit is cleared if a pause frame is received to remove
	 * false hang detection due to PFC or 802.3x frames. By
	 * requiring this to fail twice we avoid races with
	 * pfc clearing the ARMED bit and conditions where we
	 * run the check_tx_hang logic with a transmit completion
	 * pending but without time to complete it yet.
	 */
	if ((tx_done_old == tx_done) && tx_pending) {
		/* make sure it is true for two checks in a row */
		ret = test_and_set_bit(__IXGBE_HANG_CHECK_ARMED,
				       &tx_ring->state);
	} else {
		/* update completed stats and continue */
		tx_ring->tx_stats.tx_done_old = tx_done;
		/* reset the countdown */
		clear_bit(__IXGBE_HANG_CHECK_ARMED, &tx_ring->state);
	}

	return ret;
}

#define IXGBE_MAX_TXD_PWR       14
#define IXGBE_MAX_DATA_PER_TXD  (1 << IXGBE_MAX_TXD_PWR)

/* Tx Descriptors needed, worst case */
#define TXD_USE_COUNT(S) (((S) >> IXGBE_MAX_TXD_PWR) + \
			 (((S) & (IXGBE_MAX_DATA_PER_TXD - 1)) ? 1 : 0))
#define DESC_NEEDED (TXD_USE_COUNT(IXGBE_MAX_DATA_PER_TXD) /* skb->data */ + \
	MAX_SKB_FRAGS * TXD_USE_COUNT(PAGE_SIZE) + 1) /* for context */

static void ixgbe_tx_timeout(struct net_device *netdev);

/**
 * ixgbe_clean_tx_irq - Reclaim resources after transmit completes
 * @q_vector: structure containing interrupt and ring information
 * @tx_ring: tx ring to clean
 **/
static bool ixgbe_clean_tx_irq(struct ixgbe_q_vector *q_vector,
			       struct ixgbe_ring *tx_ring)
{
	struct ixgbe_adapter *adapter = q_vector->adapter;
	union ixgbe_adv_tx_desc *tx_desc, *eop_desc;
	struct ixgbe_tx_buffer *tx_buffer_info;
	unsigned int total_bytes = 0, total_packets = 0;
	u16 i, eop, count = 0;

	i = tx_ring->next_to_clean;
	eop = tx_ring->tx_buffer_info[i].next_to_watch;
	eop_desc = IXGBE_TX_DESC_ADV(tx_ring, eop);

	while ((eop_desc->wb.status & cpu_to_le32(IXGBE_TXD_STAT_DD)) &&
	       (count < tx_ring->work_limit)) {
		bool cleaned = false;
		rmb(); /* read buffer_info after eop_desc */
		for ( ; !cleaned; count++) {
			tx_desc = IXGBE_TX_DESC_ADV(tx_ring, i);
			tx_buffer_info = &tx_ring->tx_buffer_info[i];
<<<<<<< HEAD
=======
			cleaned = (i == eop);
			skb = tx_buffer_info->skb;

			if (cleaned && skb) {
				unsigned int segs, bytecount;
				unsigned int hlen = skb_headlen(skb);

				/* gso_segs is currently only valid for tcp */
				segs = skb_shinfo(skb)->gso_segs ?: 1;
#ifdef IXGBE_FCOE
				/* adjust for FCoE Sequence Offload */
				if ((adapter->flags & IXGBE_FLAG_FCOE_ENABLED)
				    && skb_is_gso(skb)
				    && vlan_get_protocol(skb) ==
				    htons(ETH_P_FCOE)) {
					hlen = skb_transport_offset(skb) +
						sizeof(struct fc_frame_header) +
						sizeof(struct fcoe_crc_eof);
					segs = DIV_ROUND_UP(skb->len - hlen,
						skb_shinfo(skb)->gso_size);
				}
#endif /* IXGBE_FCOE */
				/* multiply data chunks by size of headers */
				bytecount = ((segs - 1) * hlen) + skb->len;
				total_packets += segs;
				total_bytes += bytecount;
			}

			ixgbe_unmap_and_free_tx_resource(adapter,
							 tx_buffer_info);
>>>>>>> f1987257

			tx_desc->wb.status = 0;
			cleaned = (i == eop);

			i++;
			if (i == tx_ring->count)
				i = 0;

			if (cleaned && tx_buffer_info->skb) {
				total_bytes += tx_buffer_info->bytecount;
				total_packets += tx_buffer_info->gso_segs;
			}

			ixgbe_unmap_and_free_tx_resource(tx_ring,
							 tx_buffer_info);
		}

		tx_ring->tx_stats.completed++;
		eop = tx_ring->tx_buffer_info[i].next_to_watch;
		eop_desc = IXGBE_TX_DESC_ADV(tx_ring, eop);
	}

	tx_ring->next_to_clean = i;
	tx_ring->total_bytes += total_bytes;
	tx_ring->total_packets += total_packets;
	u64_stats_update_begin(&tx_ring->syncp);
	tx_ring->stats.packets += total_packets;
	tx_ring->stats.bytes += total_bytes;
	u64_stats_update_end(&tx_ring->syncp);

	if (check_for_tx_hang(tx_ring) && ixgbe_check_tx_hang(tx_ring)) {
		/* schedule immediate reset if we believe we hung */
		struct ixgbe_hw *hw = &adapter->hw;
		tx_desc = IXGBE_TX_DESC_ADV(tx_ring, eop);
		e_err(drv, "Detected Tx Unit Hang\n"
			"  Tx Queue             <%d>\n"
			"  TDH, TDT             <%x>, <%x>\n"
			"  next_to_use          <%x>\n"
			"  next_to_clean        <%x>\n"
			"tx_buffer_info[next_to_clean]\n"
			"  time_stamp           <%lx>\n"
			"  jiffies              <%lx>\n",
			tx_ring->queue_index,
			IXGBE_READ_REG(hw, IXGBE_TDH(tx_ring->reg_idx)),
			IXGBE_READ_REG(hw, IXGBE_TDT(tx_ring->reg_idx)),
			tx_ring->next_to_use, eop,
			tx_ring->tx_buffer_info[eop].time_stamp, jiffies);

		netif_stop_subqueue(tx_ring->netdev, tx_ring->queue_index);

		e_info(probe,
		       "tx hang %d detected on queue %d, resetting adapter\n",
			adapter->tx_timeout_count + 1, tx_ring->queue_index);

		/* schedule immediate reset if we believe we hung */
		ixgbe_tx_timeout(adapter->netdev);

		/* the adapter is about to reset, no point in enabling stuff */
		return true;
	}

#define TX_WAKE_THRESHOLD (DESC_NEEDED * 2)
	if (unlikely(count && netif_carrier_ok(tx_ring->netdev) &&
		     (IXGBE_DESC_UNUSED(tx_ring) >= TX_WAKE_THRESHOLD))) {
		/* Make sure that anybody stopping the queue after this
		 * sees the new next_to_clean.
		 */
		smp_mb();
		if (__netif_subqueue_stopped(tx_ring->netdev, tx_ring->queue_index) &&
		    !test_bit(__IXGBE_DOWN, &adapter->state)) {
			netif_wake_subqueue(tx_ring->netdev, tx_ring->queue_index);
			++tx_ring->tx_stats.restart_queue;
		}
	}

	return count < tx_ring->work_limit;
}

#ifdef CONFIG_IXGBE_DCA
static void ixgbe_update_rx_dca(struct ixgbe_adapter *adapter,
				struct ixgbe_ring *rx_ring,
				int cpu)
{
	struct ixgbe_hw *hw = &adapter->hw;
	u32 rxctrl;
	u8 reg_idx = rx_ring->reg_idx;

	rxctrl = IXGBE_READ_REG(hw, IXGBE_DCA_RXCTRL(reg_idx));
	switch (hw->mac.type) {
	case ixgbe_mac_82598EB:
		rxctrl &= ~IXGBE_DCA_RXCTRL_CPUID_MASK;
		rxctrl |= dca3_get_tag(&adapter->pdev->dev, cpu);
		break;
	case ixgbe_mac_82599EB:
	case ixgbe_mac_X540:
		rxctrl &= ~IXGBE_DCA_RXCTRL_CPUID_MASK_82599;
		rxctrl |= (dca3_get_tag(&adapter->pdev->dev, cpu) <<
			   IXGBE_DCA_RXCTRL_CPUID_SHIFT_82599);
		break;
	default:
		break;
	}
	rxctrl |= IXGBE_DCA_RXCTRL_DESC_DCA_EN;
	rxctrl |= IXGBE_DCA_RXCTRL_HEAD_DCA_EN;
	rxctrl &= ~(IXGBE_DCA_RXCTRL_DESC_RRO_EN);
	rxctrl &= ~(IXGBE_DCA_RXCTRL_DESC_WRO_EN |
		    IXGBE_DCA_RXCTRL_DESC_HSRO_EN);
	IXGBE_WRITE_REG(hw, IXGBE_DCA_RXCTRL(reg_idx), rxctrl);
}

static void ixgbe_update_tx_dca(struct ixgbe_adapter *adapter,
				struct ixgbe_ring *tx_ring,
				int cpu)
{
	struct ixgbe_hw *hw = &adapter->hw;
	u32 txctrl;
	u8 reg_idx = tx_ring->reg_idx;

	switch (hw->mac.type) {
	case ixgbe_mac_82598EB:
		txctrl = IXGBE_READ_REG(hw, IXGBE_DCA_TXCTRL(reg_idx));
		txctrl &= ~IXGBE_DCA_TXCTRL_CPUID_MASK;
		txctrl |= dca3_get_tag(&adapter->pdev->dev, cpu);
		txctrl |= IXGBE_DCA_TXCTRL_DESC_DCA_EN;
		txctrl &= ~IXGBE_DCA_TXCTRL_TX_WB_RO_EN;
		IXGBE_WRITE_REG(hw, IXGBE_DCA_TXCTRL(reg_idx), txctrl);
		break;
	case ixgbe_mac_82599EB:
	case ixgbe_mac_X540:
		txctrl = IXGBE_READ_REG(hw, IXGBE_DCA_TXCTRL_82599(reg_idx));
		txctrl &= ~IXGBE_DCA_TXCTRL_CPUID_MASK_82599;
		txctrl |= (dca3_get_tag(&adapter->pdev->dev, cpu) <<
			   IXGBE_DCA_TXCTRL_CPUID_SHIFT_82599);
		txctrl |= IXGBE_DCA_TXCTRL_DESC_DCA_EN;
		txctrl &= ~IXGBE_DCA_TXCTRL_TX_WB_RO_EN;
		IXGBE_WRITE_REG(hw, IXGBE_DCA_TXCTRL_82599(reg_idx), txctrl);
		break;
	default:
		break;
	}
}

static void ixgbe_update_dca(struct ixgbe_q_vector *q_vector)
{
	struct ixgbe_adapter *adapter = q_vector->adapter;
	int cpu = get_cpu();
	long r_idx;
	int i;

	if (q_vector->cpu == cpu)
		goto out_no_update;

	r_idx = find_first_bit(q_vector->txr_idx, adapter->num_tx_queues);
	for (i = 0; i < q_vector->txr_count; i++) {
		ixgbe_update_tx_dca(adapter, adapter->tx_ring[r_idx], cpu);
		r_idx = find_next_bit(q_vector->txr_idx, adapter->num_tx_queues,
				      r_idx + 1);
	}

	r_idx = find_first_bit(q_vector->rxr_idx, adapter->num_rx_queues);
	for (i = 0; i < q_vector->rxr_count; i++) {
		ixgbe_update_rx_dca(adapter, adapter->rx_ring[r_idx], cpu);
		r_idx = find_next_bit(q_vector->rxr_idx, adapter->num_rx_queues,
				      r_idx + 1);
	}

	q_vector->cpu = cpu;
out_no_update:
	put_cpu();
}

static void ixgbe_setup_dca(struct ixgbe_adapter *adapter)
{
	int num_q_vectors;
	int i;

	if (!(adapter->flags & IXGBE_FLAG_DCA_ENABLED))
		return;

	/* always use CB2 mode, difference is masked in the CB driver */
	IXGBE_WRITE_REG(&adapter->hw, IXGBE_DCA_CTRL, 2);

	if (adapter->flags & IXGBE_FLAG_MSIX_ENABLED)
		num_q_vectors = adapter->num_msix_vectors - NON_Q_VECTORS;
	else
		num_q_vectors = 1;

	for (i = 0; i < num_q_vectors; i++) {
		adapter->q_vector[i]->cpu = -1;
		ixgbe_update_dca(adapter->q_vector[i]);
	}
}

static int __ixgbe_notify_dca(struct device *dev, void *data)
{
	struct ixgbe_adapter *adapter = dev_get_drvdata(dev);
	unsigned long event = *(unsigned long *)data;

	if (!(adapter->flags & IXGBE_FLAG_DCA_ENABLED))
		return 0;

	switch (event) {
	case DCA_PROVIDER_ADD:
		/* if we're already enabled, don't do it again */
		if (adapter->flags & IXGBE_FLAG_DCA_ENABLED)
			break;
		if (dca_add_requester(dev) == 0) {
			adapter->flags |= IXGBE_FLAG_DCA_ENABLED;
			ixgbe_setup_dca(adapter);
			break;
		}
		/* Fall Through since DCA is disabled. */
	case DCA_PROVIDER_REMOVE:
		if (adapter->flags & IXGBE_FLAG_DCA_ENABLED) {
			dca_remove_requester(dev);
			adapter->flags &= ~IXGBE_FLAG_DCA_ENABLED;
			IXGBE_WRITE_REG(&adapter->hw, IXGBE_DCA_CTRL, 1);
		}
		break;
	}

	return 0;
}

#endif /* CONFIG_IXGBE_DCA */
/**
 * ixgbe_receive_skb - Send a completed packet up the stack
 * @adapter: board private structure
 * @skb: packet to send up
 * @status: hardware indication of status of receive
 * @rx_ring: rx descriptor ring (for a specific queue) to setup
 * @rx_desc: rx descriptor
 **/
static void ixgbe_receive_skb(struct ixgbe_q_vector *q_vector,
			      struct sk_buff *skb, u8 status,
			      struct ixgbe_ring *ring,
			      union ixgbe_adv_rx_desc *rx_desc)
{
	struct ixgbe_adapter *adapter = q_vector->adapter;
	struct napi_struct *napi = &q_vector->napi;
	bool is_vlan = (status & IXGBE_RXD_STAT_VP);
	u16 tag = le16_to_cpu(rx_desc->wb.upper.vlan);

	if (is_vlan && (tag & VLAN_VID_MASK))
		__vlan_hwaccel_put_tag(skb, tag);

	if (!(adapter->flags & IXGBE_FLAG_IN_NETPOLL))
		napi_gro_receive(napi, skb);
	else
		netif_rx(skb);
}

/**
 * ixgbe_rx_checksum - indicate in skb if hw indicated a good cksum
 * @adapter: address of board private structure
 * @status_err: hardware indication of status of receive
 * @skb: skb currently being received and modified
 **/
static inline void ixgbe_rx_checksum(struct ixgbe_adapter *adapter,
				     union ixgbe_adv_rx_desc *rx_desc,
				     struct sk_buff *skb)
{
	u32 status_err = le32_to_cpu(rx_desc->wb.upper.status_error);

	skb_checksum_none_assert(skb);

	/* Rx csum disabled */
	if (!(adapter->flags & IXGBE_FLAG_RX_CSUM_ENABLED))
		return;

	/* if IP and error */
	if ((status_err & IXGBE_RXD_STAT_IPCS) &&
	    (status_err & IXGBE_RXDADV_ERR_IPE)) {
		adapter->hw_csum_rx_error++;
		return;
	}

	if (!(status_err & IXGBE_RXD_STAT_L4CS))
		return;

	if (status_err & IXGBE_RXDADV_ERR_TCPE) {
		u16 pkt_info = rx_desc->wb.lower.lo_dword.hs_rss.pkt_info;

		/*
		 * 82599 errata, UDP frames with a 0 checksum can be marked as
		 * checksum errors.
		 */
		if ((pkt_info & IXGBE_RXDADV_PKTTYPE_UDP) &&
		    (adapter->hw.mac.type == ixgbe_mac_82599EB))
			return;

		adapter->hw_csum_rx_error++;
		return;
	}

	/* It must be a TCP or UDP packet with a valid checksum */
	skb->ip_summed = CHECKSUM_UNNECESSARY;
}

static inline void ixgbe_release_rx_desc(struct ixgbe_ring *rx_ring, u32 val)
{
	/*
	 * Force memory writes to complete before letting h/w
	 * know there are new descriptors to fetch.  (Only
	 * applicable for weak-ordered memory model archs,
	 * such as IA-64).
	 */
	wmb();
	writel(val, rx_ring->tail);
}

/**
 * ixgbe_alloc_rx_buffers - Replace used receive buffers; packet split
 * @rx_ring: ring to place buffers on
 * @cleaned_count: number of buffers to replace
 **/
void ixgbe_alloc_rx_buffers(struct ixgbe_ring *rx_ring, u16 cleaned_count)
{
	union ixgbe_adv_rx_desc *rx_desc;
	struct ixgbe_rx_buffer *bi;
	struct sk_buff *skb;
	u16 i = rx_ring->next_to_use;

	/* do nothing if no valid netdev defined */
	if (!rx_ring->netdev)
		return;

	while (cleaned_count--) {
		rx_desc = IXGBE_RX_DESC_ADV(rx_ring, i);
		bi = &rx_ring->rx_buffer_info[i];
		skb = bi->skb;

		if (!skb) {
			skb = netdev_alloc_skb_ip_align(rx_ring->netdev,
							rx_ring->rx_buf_len);
			if (!skb) {
				rx_ring->rx_stats.alloc_rx_buff_failed++;
				goto no_buffers;
			}
			/* initialize queue mapping */
			skb_record_rx_queue(skb, rx_ring->queue_index);
			bi->skb = skb;
		}

		if (!bi->dma) {
			bi->dma = dma_map_single(rx_ring->dev,
						 skb->data,
						 rx_ring->rx_buf_len,
						 DMA_FROM_DEVICE);
			if (dma_mapping_error(rx_ring->dev, bi->dma)) {
				rx_ring->rx_stats.alloc_rx_buff_failed++;
				bi->dma = 0;
				goto no_buffers;
			}
		}

		if (ring_is_ps_enabled(rx_ring)) {
			if (!bi->page) {
				bi->page = netdev_alloc_page(rx_ring->netdev);
				if (!bi->page) {
					rx_ring->rx_stats.alloc_rx_page_failed++;
					goto no_buffers;
				}
			}

			if (!bi->page_dma) {
				/* use a half page if we're re-using */
				bi->page_offset ^= PAGE_SIZE / 2;
				bi->page_dma = dma_map_page(rx_ring->dev,
							    bi->page,
							    bi->page_offset,
							    PAGE_SIZE / 2,
							    DMA_FROM_DEVICE);
				if (dma_mapping_error(rx_ring->dev,
						      bi->page_dma)) {
					rx_ring->rx_stats.alloc_rx_page_failed++;
					bi->page_dma = 0;
					goto no_buffers;
				}
			}

			/* Refresh the desc even if buffer_addrs didn't change
			 * because each write-back erases this info. */
			rx_desc->read.pkt_addr = cpu_to_le64(bi->page_dma);
			rx_desc->read.hdr_addr = cpu_to_le64(bi->dma);
		} else {
			rx_desc->read.pkt_addr = cpu_to_le64(bi->dma);
			rx_desc->read.hdr_addr = 0;
		}

		i++;
		if (i == rx_ring->count)
			i = 0;
	}

no_buffers:
	if (rx_ring->next_to_use != i) {
		rx_ring->next_to_use = i;
		ixgbe_release_rx_desc(rx_ring, i);
	}
}

static inline u16 ixgbe_get_hlen(union ixgbe_adv_rx_desc *rx_desc)
{
	/* HW will not DMA in data larger than the given buffer, even if it
	 * parses the (NFS, of course) header to be larger.  In that case, it
	 * fills the header buffer and spills the rest into the page.
	 */
	u16 hdr_info = le16_to_cpu(rx_desc->wb.lower.lo_dword.hs_rss.hdr_info);
	u16 hlen = (hdr_info &  IXGBE_RXDADV_HDRBUFLEN_MASK) >>
		    IXGBE_RXDADV_HDRBUFLEN_SHIFT;
	if (hlen > IXGBE_RX_HDR_SIZE)
		hlen = IXGBE_RX_HDR_SIZE;
	return hlen;
}

/**
 * ixgbe_transform_rsc_queue - change rsc queue into a full packet
 * @skb: pointer to the last skb in the rsc queue
 *
 * This function changes a queue full of hw rsc buffers into a completed
 * packet.  It uses the ->prev pointers to find the first packet and then
 * turns it into the frag list owner.
 **/
static inline struct sk_buff *ixgbe_transform_rsc_queue(struct sk_buff *skb)
{
	unsigned int frag_list_size = 0;
	unsigned int skb_cnt = 1;

	while (skb->prev) {
		struct sk_buff *prev = skb->prev;
		frag_list_size += skb->len;
		skb->prev = NULL;
		skb = prev;
		skb_cnt++;
	}

	skb_shinfo(skb)->frag_list = skb->next;
	skb->next = NULL;
	skb->len += frag_list_size;
	skb->data_len += frag_list_size;
	skb->truesize += frag_list_size;
	IXGBE_RSC_CB(skb)->skb_cnt = skb_cnt;

	return skb;
}

static inline bool ixgbe_get_rsc_state(union ixgbe_adv_rx_desc *rx_desc)
{
	return !!(le32_to_cpu(rx_desc->wb.lower.lo_dword.data) &
		IXGBE_RXDADV_RSCCNT_MASK);
}

static void ixgbe_clean_rx_irq(struct ixgbe_q_vector *q_vector,
			       struct ixgbe_ring *rx_ring,
			       int *work_done, int work_to_do)
{
	struct ixgbe_adapter *adapter = q_vector->adapter;
	union ixgbe_adv_rx_desc *rx_desc, *next_rxd;
	struct ixgbe_rx_buffer *rx_buffer_info, *next_buffer;
	struct sk_buff *skb;
	unsigned int total_rx_bytes = 0, total_rx_packets = 0;
	const int current_node = numa_node_id();
#ifdef IXGBE_FCOE
	int ddp_bytes = 0;
#endif /* IXGBE_FCOE */
	u32 staterr;
	u16 i;
	u16 cleaned_count = 0;
	bool pkt_is_rsc = false;

	i = rx_ring->next_to_clean;
	rx_desc = IXGBE_RX_DESC_ADV(rx_ring, i);
	staterr = le32_to_cpu(rx_desc->wb.upper.status_error);

	while (staterr & IXGBE_RXD_STAT_DD) {
		u32 upper_len = 0;

		rmb(); /* read descriptor and rx_buffer_info after status DD */

		rx_buffer_info = &rx_ring->rx_buffer_info[i];

		skb = rx_buffer_info->skb;
		rx_buffer_info->skb = NULL;
		prefetch(skb->data);

		if (ring_is_rsc_enabled(rx_ring))
			pkt_is_rsc = ixgbe_get_rsc_state(rx_desc);

		/* if this is a skb from previous receive DMA will be 0 */
		if (rx_buffer_info->dma) {
			u16 hlen;
			if (pkt_is_rsc &&
			    !(staterr & IXGBE_RXD_STAT_EOP) &&
			    !skb->prev) {
				/*
				 * When HWRSC is enabled, delay unmapping
				 * of the first packet. It carries the
				 * header information, HW may still
				 * access the header after the writeback.
				 * Only unmap it when EOP is reached
				 */
				IXGBE_RSC_CB(skb)->delay_unmap = true;
				IXGBE_RSC_CB(skb)->dma = rx_buffer_info->dma;
			} else {
				dma_unmap_single(rx_ring->dev,
						 rx_buffer_info->dma,
						 rx_ring->rx_buf_len,
						 DMA_FROM_DEVICE);
			}
			rx_buffer_info->dma = 0;

			if (ring_is_ps_enabled(rx_ring)) {
				hlen = ixgbe_get_hlen(rx_desc);
				upper_len = le16_to_cpu(rx_desc->wb.upper.length);
			} else {
				hlen = le16_to_cpu(rx_desc->wb.upper.length);
			}

			skb_put(skb, hlen);
		} else {
			/* assume packet split since header is unmapped */
			upper_len = le16_to_cpu(rx_desc->wb.upper.length);
		}

		if (upper_len) {
			dma_unmap_page(rx_ring->dev,
				       rx_buffer_info->page_dma,
				       PAGE_SIZE / 2,
				       DMA_FROM_DEVICE);
			rx_buffer_info->page_dma = 0;
			skb_fill_page_desc(skb, skb_shinfo(skb)->nr_frags,
					   rx_buffer_info->page,
					   rx_buffer_info->page_offset,
					   upper_len);

			if ((page_count(rx_buffer_info->page) == 1) &&
			    (page_to_nid(rx_buffer_info->page) == current_node))
				get_page(rx_buffer_info->page);
			else
				rx_buffer_info->page = NULL;

			skb->len += upper_len;
			skb->data_len += upper_len;
			skb->truesize += upper_len;
		}

		i++;
		if (i == rx_ring->count)
			i = 0;

		next_rxd = IXGBE_RX_DESC_ADV(rx_ring, i);
		prefetch(next_rxd);
		cleaned_count++;

		if (pkt_is_rsc) {
			u32 nextp = (staterr & IXGBE_RXDADV_NEXTP_MASK) >>
				     IXGBE_RXDADV_NEXTP_SHIFT;
			next_buffer = &rx_ring->rx_buffer_info[nextp];
		} else {
			next_buffer = &rx_ring->rx_buffer_info[i];
		}

		if (!(staterr & IXGBE_RXD_STAT_EOP)) {
			if (ring_is_ps_enabled(rx_ring)) {
				rx_buffer_info->skb = next_buffer->skb;
				rx_buffer_info->dma = next_buffer->dma;
				next_buffer->skb = skb;
				next_buffer->dma = 0;
			} else {
				skb->next = next_buffer->skb;
				skb->next->prev = skb;
			}
			rx_ring->rx_stats.non_eop_descs++;
			goto next_desc;
		}

		if (skb->prev) {
			skb = ixgbe_transform_rsc_queue(skb);
			/* if we got here without RSC the packet is invalid */
			if (!pkt_is_rsc) {
				__pskb_trim(skb, 0);
				rx_buffer_info->skb = skb;
				goto next_desc;
			}
		}

		if (ring_is_rsc_enabled(rx_ring)) {
			if (IXGBE_RSC_CB(skb)->delay_unmap) {
				dma_unmap_single(rx_ring->dev,
						 IXGBE_RSC_CB(skb)->dma,
						 rx_ring->rx_buf_len,
						 DMA_FROM_DEVICE);
				IXGBE_RSC_CB(skb)->dma = 0;
				IXGBE_RSC_CB(skb)->delay_unmap = false;
			}
		}
		if (pkt_is_rsc) {
			if (ring_is_ps_enabled(rx_ring))
				rx_ring->rx_stats.rsc_count +=
					skb_shinfo(skb)->nr_frags;
			else
				rx_ring->rx_stats.rsc_count +=
					IXGBE_RSC_CB(skb)->skb_cnt;
			rx_ring->rx_stats.rsc_flush++;
		}

		/* ERR_MASK will only have valid bits if EOP set */
		if (staterr & IXGBE_RXDADV_ERR_FRAME_ERR_MASK) {
			/* trim packet back to size 0 and recycle it */
			__pskb_trim(skb, 0);
			rx_buffer_info->skb = skb;
			goto next_desc;
		}

		ixgbe_rx_checksum(adapter, rx_desc, skb);

		/* probably a little skewed due to removing CRC */
		total_rx_bytes += skb->len;
		total_rx_packets++;

		skb->protocol = eth_type_trans(skb, rx_ring->netdev);
#ifdef IXGBE_FCOE
		/* if ddp, not passing to ULD unless for FCP_RSP or error */
		if (adapter->flags & IXGBE_FLAG_FCOE_ENABLED) {
			ddp_bytes = ixgbe_fcoe_ddp(adapter, rx_desc, skb);
			if (!ddp_bytes)
				goto next_desc;
		}
#endif /* IXGBE_FCOE */
		ixgbe_receive_skb(q_vector, skb, staterr, rx_ring, rx_desc);

next_desc:
		rx_desc->wb.upper.status_error = 0;

		(*work_done)++;
		if (*work_done >= work_to_do)
			break;

		/* return some buffers to hardware, one at a time is too slow */
		if (cleaned_count >= IXGBE_RX_BUFFER_WRITE) {
			ixgbe_alloc_rx_buffers(rx_ring, cleaned_count);
			cleaned_count = 0;
		}

		/* use prefetched values */
		rx_desc = next_rxd;
		staterr = le32_to_cpu(rx_desc->wb.upper.status_error);
	}

	rx_ring->next_to_clean = i;
	cleaned_count = IXGBE_DESC_UNUSED(rx_ring);

	if (cleaned_count)
		ixgbe_alloc_rx_buffers(rx_ring, cleaned_count);

#ifdef IXGBE_FCOE
	/* include DDPed FCoE data */
	if (ddp_bytes > 0) {
		unsigned int mss;

		mss = rx_ring->netdev->mtu - sizeof(struct fcoe_hdr) -
			sizeof(struct fc_frame_header) -
			sizeof(struct fcoe_crc_eof);
		if (mss > 512)
			mss &= ~511;
		total_rx_bytes += ddp_bytes;
		total_rx_packets += DIV_ROUND_UP(ddp_bytes, mss);
	}
#endif /* IXGBE_FCOE */

	rx_ring->total_packets += total_rx_packets;
	rx_ring->total_bytes += total_rx_bytes;
	u64_stats_update_begin(&rx_ring->syncp);
	rx_ring->stats.packets += total_rx_packets;
	rx_ring->stats.bytes += total_rx_bytes;
	u64_stats_update_end(&rx_ring->syncp);
}

static int ixgbe_clean_rxonly(struct napi_struct *, int);
/**
 * ixgbe_configure_msix - Configure MSI-X hardware
 * @adapter: board private structure
 *
 * ixgbe_configure_msix sets up the hardware to properly generate MSI-X
 * interrupts.
 **/
static void ixgbe_configure_msix(struct ixgbe_adapter *adapter)
{
	struct ixgbe_q_vector *q_vector;
	int i, q_vectors, v_idx, r_idx;
	u32 mask;

	q_vectors = adapter->num_msix_vectors - NON_Q_VECTORS;

	/*
	 * Populate the IVAR table and set the ITR values to the
	 * corresponding register.
	 */
	for (v_idx = 0; v_idx < q_vectors; v_idx++) {
		q_vector = adapter->q_vector[v_idx];
		/* XXX for_each_set_bit(...) */
		r_idx = find_first_bit(q_vector->rxr_idx,
				       adapter->num_rx_queues);

		for (i = 0; i < q_vector->rxr_count; i++) {
			u8 reg_idx = adapter->rx_ring[r_idx]->reg_idx;
			ixgbe_set_ivar(adapter, 0, reg_idx, v_idx);
			r_idx = find_next_bit(q_vector->rxr_idx,
					      adapter->num_rx_queues,
					      r_idx + 1);
		}
		r_idx = find_first_bit(q_vector->txr_idx,
				       adapter->num_tx_queues);

		for (i = 0; i < q_vector->txr_count; i++) {
			u8 reg_idx = adapter->tx_ring[r_idx]->reg_idx;
			ixgbe_set_ivar(adapter, 1, reg_idx, v_idx);
			r_idx = find_next_bit(q_vector->txr_idx,
					      adapter->num_tx_queues,
					      r_idx + 1);
		}

		if (q_vector->txr_count && !q_vector->rxr_count)
			/* tx only */
			q_vector->eitr = adapter->tx_eitr_param;
		else if (q_vector->rxr_count)
			/* rx or mixed */
			q_vector->eitr = adapter->rx_eitr_param;

		ixgbe_write_eitr(q_vector);
		/* If Flow Director is enabled, set interrupt affinity */
		if ((adapter->flags & IXGBE_FLAG_FDIR_HASH_CAPABLE) ||
		    (adapter->flags & IXGBE_FLAG_FDIR_PERFECT_CAPABLE)) {
			/*
			 * Allocate the affinity_hint cpumask, assign the mask
			 * for this vector, and set our affinity_hint for
			 * this irq.
			 */
			if (!alloc_cpumask_var(&q_vector->affinity_mask,
			                       GFP_KERNEL))
				return;
			cpumask_set_cpu(v_idx, q_vector->affinity_mask);
			irq_set_affinity_hint(adapter->msix_entries[v_idx].vector,
			                      q_vector->affinity_mask);
		}
	}

	switch (adapter->hw.mac.type) {
	case ixgbe_mac_82598EB:
		ixgbe_set_ivar(adapter, -1, IXGBE_IVAR_OTHER_CAUSES_INDEX,
			       v_idx);
		break;
	case ixgbe_mac_82599EB:
	case ixgbe_mac_X540:
		ixgbe_set_ivar(adapter, -1, 1, v_idx);
		break;

	default:
		break;
	}
	IXGBE_WRITE_REG(&adapter->hw, IXGBE_EITR(v_idx), 1950);

	/* set up to autoclear timer, and the vectors */
	mask = IXGBE_EIMS_ENABLE_MASK;
	if (adapter->num_vfs)
		mask &= ~(IXGBE_EIMS_OTHER |
			  IXGBE_EIMS_MAILBOX |
			  IXGBE_EIMS_LSC);
	else
		mask &= ~(IXGBE_EIMS_OTHER | IXGBE_EIMS_LSC);
	IXGBE_WRITE_REG(&adapter->hw, IXGBE_EIAC, mask);
}

enum latency_range {
	lowest_latency = 0,
	low_latency = 1,
	bulk_latency = 2,
	latency_invalid = 255
};

/**
 * ixgbe_update_itr - update the dynamic ITR value based on statistics
 * @adapter: pointer to adapter
 * @eitr: eitr setting (ints per sec) to give last timeslice
 * @itr_setting: current throttle rate in ints/second
 * @packets: the number of packets during this measurement interval
 * @bytes: the number of bytes during this measurement interval
 *
 *      Stores a new ITR value based on packets and byte
 *      counts during the last interrupt.  The advantage of per interrupt
 *      computation is faster updates and more accurate ITR for the current
 *      traffic pattern.  Constants in this function were computed
 *      based on theoretical maximum wire speed and thresholds were set based
 *      on testing data as well as attempting to minimize response time
 *      while increasing bulk throughput.
 *      this functionality is controlled by the InterruptThrottleRate module
 *      parameter (see ixgbe_param.c)
 **/
static u8 ixgbe_update_itr(struct ixgbe_adapter *adapter,
			   u32 eitr, u8 itr_setting,
			   int packets, int bytes)
{
	unsigned int retval = itr_setting;
	u32 timepassed_us;
	u64 bytes_perint;

	if (packets == 0)
		goto update_itr_done;


	/* simple throttlerate management
	 *    0-20MB/s lowest (100000 ints/s)
	 *   20-100MB/s low   (20000 ints/s)
	 *  100-1249MB/s bulk (8000 ints/s)
	 */
	/* what was last interrupt timeslice? */
	timepassed_us = 1000000/eitr;
	bytes_perint = bytes / timepassed_us; /* bytes/usec */

	switch (itr_setting) {
	case lowest_latency:
		if (bytes_perint > adapter->eitr_low)
			retval = low_latency;
		break;
	case low_latency:
		if (bytes_perint > adapter->eitr_high)
			retval = bulk_latency;
		else if (bytes_perint <= adapter->eitr_low)
			retval = lowest_latency;
		break;
	case bulk_latency:
		if (bytes_perint <= adapter->eitr_high)
			retval = low_latency;
		break;
	}

update_itr_done:
	return retval;
}

/**
 * ixgbe_write_eitr - write EITR register in hardware specific way
 * @q_vector: structure containing interrupt and ring information
 *
 * This function is made to be called by ethtool and by the driver
 * when it needs to update EITR registers at runtime.  Hardware
 * specific quirks/differences are taken care of here.
 */
void ixgbe_write_eitr(struct ixgbe_q_vector *q_vector)
{
	struct ixgbe_adapter *adapter = q_vector->adapter;
	struct ixgbe_hw *hw = &adapter->hw;
	int v_idx = q_vector->v_idx;
	u32 itr_reg = EITR_INTS_PER_SEC_TO_REG(q_vector->eitr);

	switch (adapter->hw.mac.type) {
	case ixgbe_mac_82598EB:
		/* must write high and low 16 bits to reset counter */
		itr_reg |= (itr_reg << 16);
		break;
	case ixgbe_mac_82599EB:
	case ixgbe_mac_X540:
		/*
		 * 82599 and X540 can support a value of zero, so allow it for
		 * max interrupt rate, but there is an errata where it can
		 * not be zero with RSC
		 */
		if (itr_reg == 8 &&
		    !(adapter->flags2 & IXGBE_FLAG2_RSC_ENABLED))
			itr_reg = 0;

		/*
		 * set the WDIS bit to not clear the timer bits and cause an
		 * immediate assertion of the interrupt
		 */
		itr_reg |= IXGBE_EITR_CNT_WDIS;
		break;
	default:
		break;
	}
	IXGBE_WRITE_REG(hw, IXGBE_EITR(v_idx), itr_reg);
}

static void ixgbe_set_itr_msix(struct ixgbe_q_vector *q_vector)
{
	struct ixgbe_adapter *adapter = q_vector->adapter;
	int i, r_idx;
	u32 new_itr;
	u8 current_itr, ret_itr;

	r_idx = find_first_bit(q_vector->txr_idx, adapter->num_tx_queues);
	for (i = 0; i < q_vector->txr_count; i++) {
		struct ixgbe_ring *tx_ring = adapter->tx_ring[r_idx];
		ret_itr = ixgbe_update_itr(adapter, q_vector->eitr,
					   q_vector->tx_itr,
					   tx_ring->total_packets,
					   tx_ring->total_bytes);
		/* if the result for this queue would decrease interrupt
		 * rate for this vector then use that result */
		q_vector->tx_itr = ((q_vector->tx_itr > ret_itr) ?
				    q_vector->tx_itr - 1 : ret_itr);
		r_idx = find_next_bit(q_vector->txr_idx, adapter->num_tx_queues,
				      r_idx + 1);
	}

	r_idx = find_first_bit(q_vector->rxr_idx, adapter->num_rx_queues);
	for (i = 0; i < q_vector->rxr_count; i++) {
		struct ixgbe_ring *rx_ring = adapter->rx_ring[r_idx];
		ret_itr = ixgbe_update_itr(adapter, q_vector->eitr,
					   q_vector->rx_itr,
					   rx_ring->total_packets,
					   rx_ring->total_bytes);
		/* if the result for this queue would decrease interrupt
		 * rate for this vector then use that result */
		q_vector->rx_itr = ((q_vector->rx_itr > ret_itr) ?
				    q_vector->rx_itr - 1 : ret_itr);
		r_idx = find_next_bit(q_vector->rxr_idx, adapter->num_rx_queues,
				      r_idx + 1);
	}

	current_itr = max(q_vector->rx_itr, q_vector->tx_itr);

	switch (current_itr) {
	/* counts and packets in update_itr are dependent on these numbers */
	case lowest_latency:
		new_itr = 100000;
		break;
	case low_latency:
		new_itr = 20000; /* aka hwitr = ~200 */
		break;
	case bulk_latency:
	default:
		new_itr = 8000;
		break;
	}

	if (new_itr != q_vector->eitr) {
		/* do an exponential smoothing */
		new_itr = ((q_vector->eitr * 9) + new_itr)/10;

		/* save the algorithm value here, not the smoothed one */
		q_vector->eitr = new_itr;

		ixgbe_write_eitr(q_vector);
	}
}

/**
 * ixgbe_check_overtemp_task - worker thread to check over tempurature
 * @work: pointer to work_struct containing our data
 **/
static void ixgbe_check_overtemp_task(struct work_struct *work)
{
	struct ixgbe_adapter *adapter = container_of(work,
						     struct ixgbe_adapter,
						     check_overtemp_task);
	struct ixgbe_hw *hw = &adapter->hw;
	u32 eicr = adapter->interrupt_event;

	if (!(adapter->flags2 & IXGBE_FLAG2_TEMP_SENSOR_CAPABLE))
		return;

	switch (hw->device_id) {
	case IXGBE_DEV_ID_82599_T3_LOM: {
		u32 autoneg;
		bool link_up = false;

		if (hw->mac.ops.check_link)
			hw->mac.ops.check_link(hw, &autoneg, &link_up, false);

		if (((eicr & IXGBE_EICR_GPI_SDP0) && (!link_up)) ||
		    (eicr & IXGBE_EICR_LSC))
			/* Check if this is due to overtemp */
			if (hw->phy.ops.check_overtemp(hw) == IXGBE_ERR_OVERTEMP)
				break;
		return;
	}
	default:
		if (!(eicr & IXGBE_EICR_GPI_SDP0))
			return;
		break;
	}
	e_crit(drv,
	       "Network adapter has been stopped because it has over heated. "
	       "Restart the computer. If the problem persists, "
	       "power off the system and replace the adapter\n");
	/* write to clear the interrupt */
	IXGBE_WRITE_REG(hw, IXGBE_EICR, IXGBE_EICR_GPI_SDP0);
}

static void ixgbe_check_fan_failure(struct ixgbe_adapter *adapter, u32 eicr)
{
	struct ixgbe_hw *hw = &adapter->hw;

	if ((adapter->flags & IXGBE_FLAG_FAN_FAIL_CAPABLE) &&
	    (eicr & IXGBE_EICR_GPI_SDP1)) {
		e_crit(probe, "Fan has stopped, replace the adapter\n");
		/* write to clear the interrupt */
		IXGBE_WRITE_REG(hw, IXGBE_EICR, IXGBE_EICR_GPI_SDP1);
	}
}

static void ixgbe_check_sfp_event(struct ixgbe_adapter *adapter, u32 eicr)
{
	struct ixgbe_hw *hw = &adapter->hw;

	if (eicr & IXGBE_EICR_GPI_SDP2) {
		/* Clear the interrupt */
		IXGBE_WRITE_REG(hw, IXGBE_EICR, IXGBE_EICR_GPI_SDP2);
		if (!test_bit(__IXGBE_DOWN, &adapter->state))
			schedule_work(&adapter->sfp_config_module_task);
	}

	if (eicr & IXGBE_EICR_GPI_SDP1) {
		/* Clear the interrupt */
		IXGBE_WRITE_REG(hw, IXGBE_EICR, IXGBE_EICR_GPI_SDP1);
		if (!test_bit(__IXGBE_DOWN, &adapter->state))
			schedule_work(&adapter->multispeed_fiber_task);
	}
}

static void ixgbe_check_lsc(struct ixgbe_adapter *adapter)
{
	struct ixgbe_hw *hw = &adapter->hw;

	adapter->lsc_int++;
	adapter->flags |= IXGBE_FLAG_NEED_LINK_UPDATE;
	adapter->link_check_timeout = jiffies;
	if (!test_bit(__IXGBE_DOWN, &adapter->state)) {
		IXGBE_WRITE_REG(hw, IXGBE_EIMC, IXGBE_EIMC_LSC);
		IXGBE_WRITE_FLUSH(hw);
		schedule_work(&adapter->watchdog_task);
	}
}

static irqreturn_t ixgbe_msix_lsc(int irq, void *data)
{
	struct net_device *netdev = data;
	struct ixgbe_adapter *adapter = netdev_priv(netdev);
	struct ixgbe_hw *hw = &adapter->hw;
	u32 eicr;

	/*
	 * Workaround for Silicon errata.  Use clear-by-write instead
	 * of clear-by-read.  Reading with EICS will return the
	 * interrupt causes without clearing, which later be done
	 * with the write to EICR.
	 */
	eicr = IXGBE_READ_REG(hw, IXGBE_EICS);
	IXGBE_WRITE_REG(hw, IXGBE_EICR, eicr);

	if (eicr & IXGBE_EICR_LSC)
		ixgbe_check_lsc(adapter);

	if (eicr & IXGBE_EICR_MAILBOX)
		ixgbe_msg_task(adapter);

	switch (hw->mac.type) {
	case ixgbe_mac_82599EB:
	case ixgbe_mac_X540:
		/* Handle Flow Director Full threshold interrupt */
		if (eicr & IXGBE_EICR_FLOW_DIR) {
			int i;
			IXGBE_WRITE_REG(hw, IXGBE_EICR, IXGBE_EICR_FLOW_DIR);
			/* Disable transmits before FDIR Re-initialization */
			netif_tx_stop_all_queues(netdev);
			for (i = 0; i < adapter->num_tx_queues; i++) {
				struct ixgbe_ring *tx_ring =
							    adapter->tx_ring[i];
				if (test_and_clear_bit(__IXGBE_TX_FDIR_INIT_DONE,
						       &tx_ring->state))
					schedule_work(&adapter->fdir_reinit_task);
			}
		}
		ixgbe_check_sfp_event(adapter, eicr);
		if ((adapter->flags2 & IXGBE_FLAG2_TEMP_SENSOR_CAPABLE) &&
		    ((eicr & IXGBE_EICR_GPI_SDP0) || (eicr & IXGBE_EICR_LSC))) {
			adapter->interrupt_event = eicr;
			schedule_work(&adapter->check_overtemp_task);
		}
		break;
	default:
		break;
	}

	ixgbe_check_fan_failure(adapter, eicr);

	if (!test_bit(__IXGBE_DOWN, &adapter->state))
		IXGBE_WRITE_REG(hw, IXGBE_EIMS, IXGBE_EIMS_OTHER);

	return IRQ_HANDLED;
}

static inline void ixgbe_irq_enable_queues(struct ixgbe_adapter *adapter,
					   u64 qmask)
{
	u32 mask;
	struct ixgbe_hw *hw = &adapter->hw;

	switch (hw->mac.type) {
	case ixgbe_mac_82598EB:
		mask = (IXGBE_EIMS_RTX_QUEUE & qmask);
		IXGBE_WRITE_REG(hw, IXGBE_EIMS, mask);
		break;
	case ixgbe_mac_82599EB:
	case ixgbe_mac_X540:
		mask = (qmask & 0xFFFFFFFF);
		if (mask)
			IXGBE_WRITE_REG(hw, IXGBE_EIMS_EX(0), mask);
		mask = (qmask >> 32);
		if (mask)
			IXGBE_WRITE_REG(hw, IXGBE_EIMS_EX(1), mask);
		break;
	default:
		break;
	}
	/* skip the flush */
}

static inline void ixgbe_irq_disable_queues(struct ixgbe_adapter *adapter,
					    u64 qmask)
{
	u32 mask;
	struct ixgbe_hw *hw = &adapter->hw;

	switch (hw->mac.type) {
	case ixgbe_mac_82598EB:
		mask = (IXGBE_EIMS_RTX_QUEUE & qmask);
		IXGBE_WRITE_REG(hw, IXGBE_EIMC, mask);
		break;
	case ixgbe_mac_82599EB:
	case ixgbe_mac_X540:
		mask = (qmask & 0xFFFFFFFF);
		if (mask)
			IXGBE_WRITE_REG(hw, IXGBE_EIMC_EX(0), mask);
		mask = (qmask >> 32);
		if (mask)
			IXGBE_WRITE_REG(hw, IXGBE_EIMC_EX(1), mask);
		break;
	default:
		break;
	}
	/* skip the flush */
}

static irqreturn_t ixgbe_msix_clean_tx(int irq, void *data)
{
	struct ixgbe_q_vector *q_vector = data;
	struct ixgbe_adapter  *adapter = q_vector->adapter;
	struct ixgbe_ring     *tx_ring;
	int i, r_idx;

	if (!q_vector->txr_count)
		return IRQ_HANDLED;

	r_idx = find_first_bit(q_vector->txr_idx, adapter->num_tx_queues);
	for (i = 0; i < q_vector->txr_count; i++) {
		tx_ring = adapter->tx_ring[r_idx];
		tx_ring->total_bytes = 0;
		tx_ring->total_packets = 0;
		r_idx = find_next_bit(q_vector->txr_idx, adapter->num_tx_queues,
				      r_idx + 1);
	}

	/* EIAM disabled interrupts (on this vector) for us */
	napi_schedule(&q_vector->napi);

	return IRQ_HANDLED;
}

/**
 * ixgbe_msix_clean_rx - single unshared vector rx clean (all queues)
 * @irq: unused
 * @data: pointer to our q_vector struct for this interrupt vector
 **/
static irqreturn_t ixgbe_msix_clean_rx(int irq, void *data)
{
	struct ixgbe_q_vector *q_vector = data;
	struct ixgbe_adapter  *adapter = q_vector->adapter;
	struct ixgbe_ring  *rx_ring;
	int r_idx;
	int i;

#ifdef CONFIG_IXGBE_DCA
	if (adapter->flags & IXGBE_FLAG_DCA_ENABLED)
		ixgbe_update_dca(q_vector);
#endif

	r_idx = find_first_bit(q_vector->rxr_idx, adapter->num_rx_queues);
	for (i = 0; i < q_vector->rxr_count; i++) {
		rx_ring = adapter->rx_ring[r_idx];
		rx_ring->total_bytes = 0;
		rx_ring->total_packets = 0;
		r_idx = find_next_bit(q_vector->rxr_idx, adapter->num_rx_queues,
				      r_idx + 1);
	}

	if (!q_vector->rxr_count)
		return IRQ_HANDLED;

	/* EIAM disabled interrupts (on this vector) for us */
	napi_schedule(&q_vector->napi);

	return IRQ_HANDLED;
}

static irqreturn_t ixgbe_msix_clean_many(int irq, void *data)
{
	struct ixgbe_q_vector *q_vector = data;
	struct ixgbe_adapter  *adapter = q_vector->adapter;
	struct ixgbe_ring  *ring;
	int r_idx;
	int i;

	if (!q_vector->txr_count && !q_vector->rxr_count)
		return IRQ_HANDLED;

	r_idx = find_first_bit(q_vector->txr_idx, adapter->num_tx_queues);
	for (i = 0; i < q_vector->txr_count; i++) {
		ring = adapter->tx_ring[r_idx];
		ring->total_bytes = 0;
		ring->total_packets = 0;
		r_idx = find_next_bit(q_vector->txr_idx, adapter->num_tx_queues,
				      r_idx + 1);
	}

	r_idx = find_first_bit(q_vector->rxr_idx, adapter->num_rx_queues);
	for (i = 0; i < q_vector->rxr_count; i++) {
		ring = adapter->rx_ring[r_idx];
		ring->total_bytes = 0;
		ring->total_packets = 0;
		r_idx = find_next_bit(q_vector->rxr_idx, adapter->num_rx_queues,
				      r_idx + 1);
	}

	/* EIAM disabled interrupts (on this vector) for us */
	napi_schedule(&q_vector->napi);

	return IRQ_HANDLED;
}

/**
 * ixgbe_clean_rxonly - msix (aka one shot) rx clean routine
 * @napi: napi struct with our devices info in it
 * @budget: amount of work driver is allowed to do this pass, in packets
 *
 * This function is optimized for cleaning one queue only on a single
 * q_vector!!!
 **/
static int ixgbe_clean_rxonly(struct napi_struct *napi, int budget)
{
	struct ixgbe_q_vector *q_vector =
			       container_of(napi, struct ixgbe_q_vector, napi);
	struct ixgbe_adapter *adapter = q_vector->adapter;
	struct ixgbe_ring *rx_ring = NULL;
	int work_done = 0;
	long r_idx;

#ifdef CONFIG_IXGBE_DCA
	if (adapter->flags & IXGBE_FLAG_DCA_ENABLED)
		ixgbe_update_dca(q_vector);
#endif

	r_idx = find_first_bit(q_vector->rxr_idx, adapter->num_rx_queues);
	rx_ring = adapter->rx_ring[r_idx];

	ixgbe_clean_rx_irq(q_vector, rx_ring, &work_done, budget);

	/* If all Rx work done, exit the polling mode */
	if (work_done < budget) {
		napi_complete(napi);
		if (adapter->rx_itr_setting & 1)
			ixgbe_set_itr_msix(q_vector);
		if (!test_bit(__IXGBE_DOWN, &adapter->state))
			ixgbe_irq_enable_queues(adapter,
						((u64)1 << q_vector->v_idx));
	}

	return work_done;
}

/**
 * ixgbe_clean_rxtx_many - msix (aka one shot) rx clean routine
 * @napi: napi struct with our devices info in it
 * @budget: amount of work driver is allowed to do this pass, in packets
 *
 * This function will clean more than one rx queue associated with a
 * q_vector.
 **/
static int ixgbe_clean_rxtx_many(struct napi_struct *napi, int budget)
{
	struct ixgbe_q_vector *q_vector =
			       container_of(napi, struct ixgbe_q_vector, napi);
	struct ixgbe_adapter *adapter = q_vector->adapter;
	struct ixgbe_ring *ring = NULL;
	int work_done = 0, i;
	long r_idx;
	bool tx_clean_complete = true;

#ifdef CONFIG_IXGBE_DCA
	if (adapter->flags & IXGBE_FLAG_DCA_ENABLED)
		ixgbe_update_dca(q_vector);
#endif

	r_idx = find_first_bit(q_vector->txr_idx, adapter->num_tx_queues);
	for (i = 0; i < q_vector->txr_count; i++) {
		ring = adapter->tx_ring[r_idx];
		tx_clean_complete &= ixgbe_clean_tx_irq(q_vector, ring);
		r_idx = find_next_bit(q_vector->txr_idx, adapter->num_tx_queues,
				      r_idx + 1);
	}

	/* attempt to distribute budget to each queue fairly, but don't allow
	 * the budget to go below 1 because we'll exit polling */
	budget /= (q_vector->rxr_count ?: 1);
	budget = max(budget, 1);
	r_idx = find_first_bit(q_vector->rxr_idx, adapter->num_rx_queues);
	for (i = 0; i < q_vector->rxr_count; i++) {
		ring = adapter->rx_ring[r_idx];
		ixgbe_clean_rx_irq(q_vector, ring, &work_done, budget);
		r_idx = find_next_bit(q_vector->rxr_idx, adapter->num_rx_queues,
				      r_idx + 1);
	}

	r_idx = find_first_bit(q_vector->rxr_idx, adapter->num_rx_queues);
	ring = adapter->rx_ring[r_idx];
	/* If all Rx work done, exit the polling mode */
	if (work_done < budget) {
		napi_complete(napi);
		if (adapter->rx_itr_setting & 1)
			ixgbe_set_itr_msix(q_vector);
		if (!test_bit(__IXGBE_DOWN, &adapter->state))
			ixgbe_irq_enable_queues(adapter,
						((u64)1 << q_vector->v_idx));
		return 0;
	}

	return work_done;
}

/**
 * ixgbe_clean_txonly - msix (aka one shot) tx clean routine
 * @napi: napi struct with our devices info in it
 * @budget: amount of work driver is allowed to do this pass, in packets
 *
 * This function is optimized for cleaning one queue only on a single
 * q_vector!!!
 **/
static int ixgbe_clean_txonly(struct napi_struct *napi, int budget)
{
	struct ixgbe_q_vector *q_vector =
			       container_of(napi, struct ixgbe_q_vector, napi);
	struct ixgbe_adapter *adapter = q_vector->adapter;
	struct ixgbe_ring *tx_ring = NULL;
	int work_done = 0;
	long r_idx;

#ifdef CONFIG_IXGBE_DCA
	if (adapter->flags & IXGBE_FLAG_DCA_ENABLED)
		ixgbe_update_dca(q_vector);
#endif

	r_idx = find_first_bit(q_vector->txr_idx, adapter->num_tx_queues);
	tx_ring = adapter->tx_ring[r_idx];

	if (!ixgbe_clean_tx_irq(q_vector, tx_ring))
		work_done = budget;

	/* If all Tx work done, exit the polling mode */
	if (work_done < budget) {
		napi_complete(napi);
		if (adapter->tx_itr_setting & 1)
			ixgbe_set_itr_msix(q_vector);
		if (!test_bit(__IXGBE_DOWN, &adapter->state))
			ixgbe_irq_enable_queues(adapter,
						((u64)1 << q_vector->v_idx));
	}

	return work_done;
}

static inline void map_vector_to_rxq(struct ixgbe_adapter *a, int v_idx,
				     int r_idx)
{
	struct ixgbe_q_vector *q_vector = a->q_vector[v_idx];
	struct ixgbe_ring *rx_ring = a->rx_ring[r_idx];

	set_bit(r_idx, q_vector->rxr_idx);
	q_vector->rxr_count++;
	rx_ring->q_vector = q_vector;
}

static inline void map_vector_to_txq(struct ixgbe_adapter *a, int v_idx,
				     int t_idx)
{
	struct ixgbe_q_vector *q_vector = a->q_vector[v_idx];
	struct ixgbe_ring *tx_ring = a->tx_ring[t_idx];

	set_bit(t_idx, q_vector->txr_idx);
	q_vector->txr_count++;
	tx_ring->q_vector = q_vector;
}

/**
 * ixgbe_map_rings_to_vectors - Maps descriptor rings to vectors
 * @adapter: board private structure to initialize
 *
 * This function maps descriptor rings to the queue-specific vectors
 * we were allotted through the MSI-X enabling code.  Ideally, we'd have
 * one vector per ring/queue, but on a constrained vector budget, we
 * group the rings as "efficiently" as possible.  You would add new
 * mapping configurations in here.
 **/
static int ixgbe_map_rings_to_vectors(struct ixgbe_adapter *adapter)
{
	int q_vectors;
	int v_start = 0;
	int rxr_idx = 0, txr_idx = 0;
	int rxr_remaining = adapter->num_rx_queues;
	int txr_remaining = adapter->num_tx_queues;
	int i, j;
	int rqpv, tqpv;
	int err = 0;

	/* No mapping required if MSI-X is disabled. */
	if (!(adapter->flags & IXGBE_FLAG_MSIX_ENABLED))
		goto out;

	q_vectors = adapter->num_msix_vectors - NON_Q_VECTORS;

	/*
	 * The ideal configuration...
	 * We have enough vectors to map one per queue.
	 */
	if (q_vectors == adapter->num_rx_queues + adapter->num_tx_queues) {
		for (; rxr_idx < rxr_remaining; v_start++, rxr_idx++)
			map_vector_to_rxq(adapter, v_start, rxr_idx);

		for (; txr_idx < txr_remaining; v_start++, txr_idx++)
			map_vector_to_txq(adapter, v_start, txr_idx);

		goto out;
	}

	/*
	 * If we don't have enough vectors for a 1-to-1
	 * mapping, we'll have to group them so there are
	 * multiple queues per vector.
	 */
	/* Re-adjusting *qpv takes care of the remainder. */
	for (i = v_start; i < q_vectors; i++) {
		rqpv = DIV_ROUND_UP(rxr_remaining, q_vectors - i);
		for (j = 0; j < rqpv; j++) {
			map_vector_to_rxq(adapter, i, rxr_idx);
			rxr_idx++;
			rxr_remaining--;
		}
		tqpv = DIV_ROUND_UP(txr_remaining, q_vectors - i);
		for (j = 0; j < tqpv; j++) {
			map_vector_to_txq(adapter, i, txr_idx);
			txr_idx++;
			txr_remaining--;
		}
	}
out:
	return err;
}

/**
 * ixgbe_request_msix_irqs - Initialize MSI-X interrupts
 * @adapter: board private structure
 *
 * ixgbe_request_msix_irqs allocates MSI-X vectors and requests
 * interrupts from the kernel.
 **/
static int ixgbe_request_msix_irqs(struct ixgbe_adapter *adapter)
{
	struct net_device *netdev = adapter->netdev;
	irqreturn_t (*handler)(int, void *);
	int i, vector, q_vectors, err;
	int ri = 0, ti = 0;

	/* Decrement for Other and TCP Timer vectors */
	q_vectors = adapter->num_msix_vectors - NON_Q_VECTORS;

	err = ixgbe_map_rings_to_vectors(adapter);
	if (err)
		return err;

#define SET_HANDLER(_v) (((_v)->rxr_count && (_v)->txr_count)        \
					  ? &ixgbe_msix_clean_many : \
			  (_v)->rxr_count ? &ixgbe_msix_clean_rx   : \
			  (_v)->txr_count ? &ixgbe_msix_clean_tx   : \
			  NULL)
	for (vector = 0; vector < q_vectors; vector++) {
		struct ixgbe_q_vector *q_vector = adapter->q_vector[vector];
		handler = SET_HANDLER(q_vector);

		if (handler == &ixgbe_msix_clean_rx) {
			sprintf(q_vector->name, "%s-%s-%d",
				netdev->name, "rx", ri++);
		} else if (handler == &ixgbe_msix_clean_tx) {
			sprintf(q_vector->name, "%s-%s-%d",
				netdev->name, "tx", ti++);
		} else if (handler == &ixgbe_msix_clean_many) {
			sprintf(q_vector->name, "%s-%s-%d",
				netdev->name, "TxRx", ri++);
			ti++;
		} else {
			/* skip this unused q_vector */
			continue;
		}
		err = request_irq(adapter->msix_entries[vector].vector,
				  handler, 0, q_vector->name,
				  q_vector);
		if (err) {
			e_err(probe, "request_irq failed for MSIX interrupt "
			      "Error: %d\n", err);
			goto free_queue_irqs;
		}
	}

	sprintf(adapter->lsc_int_name, "%s:lsc", netdev->name);
	err = request_irq(adapter->msix_entries[vector].vector,
			  ixgbe_msix_lsc, 0, adapter->lsc_int_name, netdev);
	if (err) {
		e_err(probe, "request_irq for msix_lsc failed: %d\n", err);
		goto free_queue_irqs;
	}

	return 0;

free_queue_irqs:
	for (i = vector - 1; i >= 0; i--)
		free_irq(adapter->msix_entries[--vector].vector,
			 adapter->q_vector[i]);
	adapter->flags &= ~IXGBE_FLAG_MSIX_ENABLED;
	pci_disable_msix(adapter->pdev);
	kfree(adapter->msix_entries);
	adapter->msix_entries = NULL;
	return err;
}

static void ixgbe_set_itr(struct ixgbe_adapter *adapter)
{
	struct ixgbe_q_vector *q_vector = adapter->q_vector[0];
	struct ixgbe_ring *rx_ring = adapter->rx_ring[0];
	struct ixgbe_ring *tx_ring = adapter->tx_ring[0];
	u32 new_itr = q_vector->eitr;
	u8 current_itr;

	q_vector->tx_itr = ixgbe_update_itr(adapter, new_itr,
					    q_vector->tx_itr,
					    tx_ring->total_packets,
					    tx_ring->total_bytes);
	q_vector->rx_itr = ixgbe_update_itr(adapter, new_itr,
					    q_vector->rx_itr,
					    rx_ring->total_packets,
					    rx_ring->total_bytes);

	current_itr = max(q_vector->rx_itr, q_vector->tx_itr);

	switch (current_itr) {
	/* counts and packets in update_itr are dependent on these numbers */
	case lowest_latency:
		new_itr = 100000;
		break;
	case low_latency:
		new_itr = 20000; /* aka hwitr = ~200 */
		break;
	case bulk_latency:
		new_itr = 8000;
		break;
	default:
		break;
	}

	if (new_itr != q_vector->eitr) {
		/* do an exponential smoothing */
		new_itr = ((q_vector->eitr * 9) + new_itr)/10;

		/* save the algorithm value here */
		q_vector->eitr = new_itr;

		ixgbe_write_eitr(q_vector);
	}
}

/**
 * ixgbe_irq_enable - Enable default interrupt generation settings
 * @adapter: board private structure
 **/
static inline void ixgbe_irq_enable(struct ixgbe_adapter *adapter, bool queues,
				    bool flush)
{
	u32 mask;

	mask = (IXGBE_EIMS_ENABLE_MASK & ~IXGBE_EIMS_RTX_QUEUE);
	if (adapter->flags2 & IXGBE_FLAG2_TEMP_SENSOR_CAPABLE)
		mask |= IXGBE_EIMS_GPI_SDP0;
	if (adapter->flags & IXGBE_FLAG_FAN_FAIL_CAPABLE)
		mask |= IXGBE_EIMS_GPI_SDP1;
	switch (adapter->hw.mac.type) {
	case ixgbe_mac_82599EB:
	case ixgbe_mac_X540:
		mask |= IXGBE_EIMS_ECC;
		mask |= IXGBE_EIMS_GPI_SDP1;
		mask |= IXGBE_EIMS_GPI_SDP2;
		if (adapter->num_vfs)
			mask |= IXGBE_EIMS_MAILBOX;
		break;
	default:
		break;
	}
	if (adapter->flags & IXGBE_FLAG_FDIR_HASH_CAPABLE ||
	    adapter->flags & IXGBE_FLAG_FDIR_PERFECT_CAPABLE)
		mask |= IXGBE_EIMS_FLOW_DIR;

	IXGBE_WRITE_REG(&adapter->hw, IXGBE_EIMS, mask);
	if (queues)
		ixgbe_irq_enable_queues(adapter, ~0);
	if (flush)
		IXGBE_WRITE_FLUSH(&adapter->hw);

	if (adapter->num_vfs > 32) {
		u32 eitrsel = (1 << (adapter->num_vfs - 32)) - 1;
		IXGBE_WRITE_REG(&adapter->hw, IXGBE_EITRSEL, eitrsel);
	}
}

/**
 * ixgbe_intr - legacy mode Interrupt Handler
 * @irq: interrupt number
 * @data: pointer to a network interface device structure
 **/
static irqreturn_t ixgbe_intr(int irq, void *data)
{
	struct net_device *netdev = data;
	struct ixgbe_adapter *adapter = netdev_priv(netdev);
	struct ixgbe_hw *hw = &adapter->hw;
	struct ixgbe_q_vector *q_vector = adapter->q_vector[0];
	u32 eicr;

	/*
	 * Workaround for silicon errata on 82598.  Mask the interrupts
	 * before the read of EICR.
	 */
	IXGBE_WRITE_REG(hw, IXGBE_EIMC, IXGBE_IRQ_CLEAR_MASK);

	/* for NAPI, using EIAM to auto-mask tx/rx interrupt bits on read
	 * therefore no explict interrupt disable is necessary */
	eicr = IXGBE_READ_REG(hw, IXGBE_EICR);
	if (!eicr) {
		/*
		 * shared interrupt alert!
		 * make sure interrupts are enabled because the read will
		 * have disabled interrupts due to EIAM
		 * finish the workaround of silicon errata on 82598.  Unmask
		 * the interrupt that we masked before the EICR read.
		 */
		if (!test_bit(__IXGBE_DOWN, &adapter->state))
			ixgbe_irq_enable(adapter, true, true);
		return IRQ_NONE;	/* Not our interrupt */
	}

	if (eicr & IXGBE_EICR_LSC)
		ixgbe_check_lsc(adapter);

	switch (hw->mac.type) {
	case ixgbe_mac_82599EB:
	case ixgbe_mac_X540:
		ixgbe_check_sfp_event(adapter, eicr);
		if ((adapter->flags2 & IXGBE_FLAG2_TEMP_SENSOR_CAPABLE) &&
		    ((eicr & IXGBE_EICR_GPI_SDP0) || (eicr & IXGBE_EICR_LSC))) {
			adapter->interrupt_event = eicr;
			schedule_work(&adapter->check_overtemp_task);
		}
		break;
	default:
		break;
	}

	ixgbe_check_fan_failure(adapter, eicr);

	if (napi_schedule_prep(&(q_vector->napi))) {
		adapter->tx_ring[0]->total_packets = 0;
		adapter->tx_ring[0]->total_bytes = 0;
		adapter->rx_ring[0]->total_packets = 0;
		adapter->rx_ring[0]->total_bytes = 0;
		/* would disable interrupts here but EIAM disabled it */
		__napi_schedule(&(q_vector->napi));
	}

	/*
	 * re-enable link(maybe) and non-queue interrupts, no flush.
	 * ixgbe_poll will re-enable the queue interrupts
	 */

	if (!test_bit(__IXGBE_DOWN, &adapter->state))
		ixgbe_irq_enable(adapter, false, false);

	return IRQ_HANDLED;
}

static inline void ixgbe_reset_q_vectors(struct ixgbe_adapter *adapter)
{
	int i, q_vectors = adapter->num_msix_vectors - NON_Q_VECTORS;

	for (i = 0; i < q_vectors; i++) {
		struct ixgbe_q_vector *q_vector = adapter->q_vector[i];
		bitmap_zero(q_vector->rxr_idx, MAX_RX_QUEUES);
		bitmap_zero(q_vector->txr_idx, MAX_TX_QUEUES);
		q_vector->rxr_count = 0;
		q_vector->txr_count = 0;
	}
}

/**
 * ixgbe_request_irq - initialize interrupts
 * @adapter: board private structure
 *
 * Attempts to configure interrupts using the best available
 * capabilities of the hardware and kernel.
 **/
static int ixgbe_request_irq(struct ixgbe_adapter *adapter)
{
	struct net_device *netdev = adapter->netdev;
	int err;

	if (adapter->flags & IXGBE_FLAG_MSIX_ENABLED) {
		err = ixgbe_request_msix_irqs(adapter);
	} else if (adapter->flags & IXGBE_FLAG_MSI_ENABLED) {
		err = request_irq(adapter->pdev->irq, ixgbe_intr, 0,
				  netdev->name, netdev);
	} else {
		err = request_irq(adapter->pdev->irq, ixgbe_intr, IRQF_SHARED,
				  netdev->name, netdev);
	}

	if (err)
		e_err(probe, "request_irq failed, Error %d\n", err);

	return err;
}

static void ixgbe_free_irq(struct ixgbe_adapter *adapter)
{
	struct net_device *netdev = adapter->netdev;

	if (adapter->flags & IXGBE_FLAG_MSIX_ENABLED) {
		int i, q_vectors;

		q_vectors = adapter->num_msix_vectors;

		i = q_vectors - 1;
		free_irq(adapter->msix_entries[i].vector, netdev);

		i--;
		for (; i >= 0; i--) {
			free_irq(adapter->msix_entries[i].vector,
				 adapter->q_vector[i]);
		}

		ixgbe_reset_q_vectors(adapter);
	} else {
		free_irq(adapter->pdev->irq, netdev);
	}
}

/**
 * ixgbe_irq_disable - Mask off interrupt generation on the NIC
 * @adapter: board private structure
 **/
static inline void ixgbe_irq_disable(struct ixgbe_adapter *adapter)
{
	switch (adapter->hw.mac.type) {
	case ixgbe_mac_82598EB:
		IXGBE_WRITE_REG(&adapter->hw, IXGBE_EIMC, ~0);
		break;
	case ixgbe_mac_82599EB:
	case ixgbe_mac_X540:
		IXGBE_WRITE_REG(&adapter->hw, IXGBE_EIMC, 0xFFFF0000);
		IXGBE_WRITE_REG(&adapter->hw, IXGBE_EIMC_EX(0), ~0);
		IXGBE_WRITE_REG(&adapter->hw, IXGBE_EIMC_EX(1), ~0);
		if (adapter->num_vfs > 32)
			IXGBE_WRITE_REG(&adapter->hw, IXGBE_EITRSEL, 0);
		break;
	default:
		break;
	}
	IXGBE_WRITE_FLUSH(&adapter->hw);
	if (adapter->flags & IXGBE_FLAG_MSIX_ENABLED) {
		int i;
		for (i = 0; i < adapter->num_msix_vectors; i++)
			synchronize_irq(adapter->msix_entries[i].vector);
	} else {
		synchronize_irq(adapter->pdev->irq);
	}
}

/**
 * ixgbe_configure_msi_and_legacy - Initialize PIN (INTA...) and MSI interrupts
 *
 **/
static void ixgbe_configure_msi_and_legacy(struct ixgbe_adapter *adapter)
{
	struct ixgbe_hw *hw = &adapter->hw;

	IXGBE_WRITE_REG(hw, IXGBE_EITR(0),
			EITR_INTS_PER_SEC_TO_REG(adapter->rx_eitr_param));

	ixgbe_set_ivar(adapter, 0, 0, 0);
	ixgbe_set_ivar(adapter, 1, 0, 0);

	map_vector_to_rxq(adapter, 0, 0);
	map_vector_to_txq(adapter, 0, 0);

	e_info(hw, "Legacy interrupt IVAR setup done\n");
}

/**
 * ixgbe_configure_tx_ring - Configure 8259x Tx ring after Reset
 * @adapter: board private structure
 * @ring: structure containing ring specific data
 *
 * Configure the Tx descriptor ring after a reset.
 **/
void ixgbe_configure_tx_ring(struct ixgbe_adapter *adapter,
			     struct ixgbe_ring *ring)
{
	struct ixgbe_hw *hw = &adapter->hw;
	u64 tdba = ring->dma;
	int wait_loop = 10;
	u32 txdctl;
	u8 reg_idx = ring->reg_idx;

	/* disable queue to avoid issues while updating state */
	txdctl = IXGBE_READ_REG(hw, IXGBE_TXDCTL(reg_idx));
	IXGBE_WRITE_REG(hw, IXGBE_TXDCTL(reg_idx),
			txdctl & ~IXGBE_TXDCTL_ENABLE);
	IXGBE_WRITE_FLUSH(hw);

	IXGBE_WRITE_REG(hw, IXGBE_TDBAL(reg_idx),
			(tdba & DMA_BIT_MASK(32)));
	IXGBE_WRITE_REG(hw, IXGBE_TDBAH(reg_idx), (tdba >> 32));
	IXGBE_WRITE_REG(hw, IXGBE_TDLEN(reg_idx),
			ring->count * sizeof(union ixgbe_adv_tx_desc));
	IXGBE_WRITE_REG(hw, IXGBE_TDH(reg_idx), 0);
	IXGBE_WRITE_REG(hw, IXGBE_TDT(reg_idx), 0);
	ring->tail = hw->hw_addr + IXGBE_TDT(reg_idx);

	/* configure fetching thresholds */
	if (adapter->rx_itr_setting == 0) {
		/* cannot set wthresh when itr==0 */
		txdctl &= ~0x007F0000;
	} else {
		/* enable WTHRESH=8 descriptors, to encourage burst writeback */
		txdctl |= (8 << 16);
	}
	if (adapter->flags & IXGBE_FLAG_DCB_ENABLED) {
		/* PThresh workaround for Tx hang with DFP enabled. */
		txdctl |= 32;
	}

	/* reinitialize flowdirector state */
	if ((adapter->flags & IXGBE_FLAG_FDIR_HASH_CAPABLE) &&
	    adapter->atr_sample_rate) {
		ring->atr_sample_rate = adapter->atr_sample_rate;
		ring->atr_count = 0;
		set_bit(__IXGBE_TX_FDIR_INIT_DONE, &ring->state);
	} else {
		ring->atr_sample_rate = 0;
	}

	clear_bit(__IXGBE_HANG_CHECK_ARMED, &ring->state);

	/* enable queue */
	txdctl |= IXGBE_TXDCTL_ENABLE;
	IXGBE_WRITE_REG(hw, IXGBE_TXDCTL(reg_idx), txdctl);

	/* TXDCTL.EN will return 0 on 82598 if link is down, so skip it */
	if (hw->mac.type == ixgbe_mac_82598EB &&
	    !(IXGBE_READ_REG(hw, IXGBE_LINKS) & IXGBE_LINKS_UP))
		return;

	/* poll to verify queue is enabled */
	do {
		msleep(1);
		txdctl = IXGBE_READ_REG(hw, IXGBE_TXDCTL(reg_idx));
	} while (--wait_loop && !(txdctl & IXGBE_TXDCTL_ENABLE));
	if (!wait_loop)
		e_err(drv, "Could not enable Tx Queue %d\n", reg_idx);
}

static void ixgbe_setup_mtqc(struct ixgbe_adapter *adapter)
{
	struct ixgbe_hw *hw = &adapter->hw;
	u32 rttdcs;
	u32 mask;

	if (hw->mac.type == ixgbe_mac_82598EB)
		return;

	/* disable the arbiter while setting MTQC */
	rttdcs = IXGBE_READ_REG(hw, IXGBE_RTTDCS);
	rttdcs |= IXGBE_RTTDCS_ARBDIS;
	IXGBE_WRITE_REG(hw, IXGBE_RTTDCS, rttdcs);

	/* set transmit pool layout */
	mask = (IXGBE_FLAG_SRIOV_ENABLED | IXGBE_FLAG_DCB_ENABLED);
	switch (adapter->flags & mask) {

	case (IXGBE_FLAG_SRIOV_ENABLED):
		IXGBE_WRITE_REG(hw, IXGBE_MTQC,
				(IXGBE_MTQC_VT_ENA | IXGBE_MTQC_64VF));
		break;

	case (IXGBE_FLAG_DCB_ENABLED):
		/* We enable 8 traffic classes, DCB only */
		IXGBE_WRITE_REG(hw, IXGBE_MTQC,
			      (IXGBE_MTQC_RT_ENA | IXGBE_MTQC_8TC_8TQ));
		break;

	default:
		IXGBE_WRITE_REG(hw, IXGBE_MTQC, IXGBE_MTQC_64Q_1PB);
		break;
	}

	/* re-enable the arbiter */
	rttdcs &= ~IXGBE_RTTDCS_ARBDIS;
	IXGBE_WRITE_REG(hw, IXGBE_RTTDCS, rttdcs);
}

/**
 * ixgbe_configure_tx - Configure 8259x Transmit Unit after Reset
 * @adapter: board private structure
 *
 * Configure the Tx unit of the MAC after a reset.
 **/
static void ixgbe_configure_tx(struct ixgbe_adapter *adapter)
{
	struct ixgbe_hw *hw = &adapter->hw;
	u32 dmatxctl;
	u32 i;

	ixgbe_setup_mtqc(adapter);

	if (hw->mac.type != ixgbe_mac_82598EB) {
		/* DMATXCTL.EN must be before Tx queues are enabled */
		dmatxctl = IXGBE_READ_REG(hw, IXGBE_DMATXCTL);
		dmatxctl |= IXGBE_DMATXCTL_TE;
		IXGBE_WRITE_REG(hw, IXGBE_DMATXCTL, dmatxctl);
	}

	/* Setup the HW Tx Head and Tail descriptor pointers */
	for (i = 0; i < adapter->num_tx_queues; i++)
		ixgbe_configure_tx_ring(adapter, adapter->tx_ring[i]);
}

#define IXGBE_SRRCTL_BSIZEHDRSIZE_SHIFT 2

static void ixgbe_configure_srrctl(struct ixgbe_adapter *adapter,
				   struct ixgbe_ring *rx_ring)
{
	u32 srrctl;
	u8 reg_idx = rx_ring->reg_idx;

	switch (adapter->hw.mac.type) {
	case ixgbe_mac_82598EB: {
		struct ixgbe_ring_feature *feature = adapter->ring_feature;
		const int mask = feature[RING_F_RSS].mask;
		reg_idx = reg_idx & mask;
	}
		break;
	case ixgbe_mac_82599EB:
	case ixgbe_mac_X540:
	default:
		break;
	}

	srrctl = IXGBE_READ_REG(&adapter->hw, IXGBE_SRRCTL(reg_idx));

	srrctl &= ~IXGBE_SRRCTL_BSIZEHDR_MASK;
	srrctl &= ~IXGBE_SRRCTL_BSIZEPKT_MASK;
	if (adapter->num_vfs)
		srrctl |= IXGBE_SRRCTL_DROP_EN;

	srrctl |= (IXGBE_RX_HDR_SIZE << IXGBE_SRRCTL_BSIZEHDRSIZE_SHIFT) &
		  IXGBE_SRRCTL_BSIZEHDR_MASK;

	if (ring_is_ps_enabled(rx_ring)) {
#if (PAGE_SIZE / 2) > IXGBE_MAX_RXBUFFER
		srrctl |= IXGBE_MAX_RXBUFFER >> IXGBE_SRRCTL_BSIZEPKT_SHIFT;
#else
		srrctl |= (PAGE_SIZE / 2) >> IXGBE_SRRCTL_BSIZEPKT_SHIFT;
#endif
		srrctl |= IXGBE_SRRCTL_DESCTYPE_HDR_SPLIT_ALWAYS;
	} else {
		srrctl |= ALIGN(rx_ring->rx_buf_len, 1024) >>
			  IXGBE_SRRCTL_BSIZEPKT_SHIFT;
		srrctl |= IXGBE_SRRCTL_DESCTYPE_ADV_ONEBUF;
	}

	IXGBE_WRITE_REG(&adapter->hw, IXGBE_SRRCTL(reg_idx), srrctl);
}

static void ixgbe_setup_mrqc(struct ixgbe_adapter *adapter)
{
	struct ixgbe_hw *hw = &adapter->hw;
	static const u32 seed[10] = { 0xE291D73D, 0x1805EC6C, 0x2A94B30D,
			  0xA54F2BEC, 0xEA49AF7C, 0xE214AD3D, 0xB855AABE,
			  0x6A3E67EA, 0x14364D17, 0x3BED200D};
	u32 mrqc = 0, reta = 0;
	u32 rxcsum;
	int i, j;
	int mask;

	/* Fill out hash function seeds */
	for (i = 0; i < 10; i++)
		IXGBE_WRITE_REG(hw, IXGBE_RSSRK(i), seed[i]);

	/* Fill out redirection table */
	for (i = 0, j = 0; i < 128; i++, j++) {
		if (j == adapter->ring_feature[RING_F_RSS].indices)
			j = 0;
		/* reta = 4-byte sliding window of
		 * 0x00..(indices-1)(indices-1)00..etc. */
		reta = (reta << 8) | (j * 0x11);
		if ((i & 3) == 3)
			IXGBE_WRITE_REG(hw, IXGBE_RETA(i >> 2), reta);
	}

	/* Disable indicating checksum in descriptor, enables RSS hash */
	rxcsum = IXGBE_READ_REG(hw, IXGBE_RXCSUM);
	rxcsum |= IXGBE_RXCSUM_PCSD;
	IXGBE_WRITE_REG(hw, IXGBE_RXCSUM, rxcsum);

	if (adapter->hw.mac.type == ixgbe_mac_82598EB)
		mask = adapter->flags & IXGBE_FLAG_RSS_ENABLED;
	else
		mask = adapter->flags & (IXGBE_FLAG_RSS_ENABLED
#ifdef CONFIG_IXGBE_DCB
					 | IXGBE_FLAG_DCB_ENABLED
#endif
					 | IXGBE_FLAG_SRIOV_ENABLED
					);

	switch (mask) {
	case (IXGBE_FLAG_RSS_ENABLED):
		mrqc = IXGBE_MRQC_RSSEN;
		break;
	case (IXGBE_FLAG_SRIOV_ENABLED):
		mrqc = IXGBE_MRQC_VMDQEN;
		break;
#ifdef CONFIG_IXGBE_DCB
	case (IXGBE_FLAG_DCB_ENABLED):
		mrqc = IXGBE_MRQC_RT8TCEN;
		break;
#endif /* CONFIG_IXGBE_DCB */
	default:
		break;
	}

	/* Perform hash on these packet types */
	mrqc |= IXGBE_MRQC_RSS_FIELD_IPV4
	      | IXGBE_MRQC_RSS_FIELD_IPV4_TCP
	      | IXGBE_MRQC_RSS_FIELD_IPV6
	      | IXGBE_MRQC_RSS_FIELD_IPV6_TCP;

	IXGBE_WRITE_REG(hw, IXGBE_MRQC, mrqc);
}

/**
 * ixgbe_clear_rscctl - disable RSC for the indicated ring
 * @adapter: address of board private structure
 * @ring: structure containing ring specific data
 **/
void ixgbe_clear_rscctl(struct ixgbe_adapter *adapter,
                        struct ixgbe_ring *ring)
{
	struct ixgbe_hw *hw = &adapter->hw;
	u32 rscctrl;
	u8 reg_idx = ring->reg_idx;

	rscctrl = IXGBE_READ_REG(hw, IXGBE_RSCCTL(reg_idx));
	rscctrl &= ~IXGBE_RSCCTL_RSCEN;
	IXGBE_WRITE_REG(hw, IXGBE_RSCCTL(reg_idx), rscctrl);
}

/**
 * ixgbe_configure_rscctl - enable RSC for the indicated ring
 * @adapter:    address of board private structure
 * @index:      index of ring to set
 **/
void ixgbe_configure_rscctl(struct ixgbe_adapter *adapter,
				   struct ixgbe_ring *ring)
{
	struct ixgbe_hw *hw = &adapter->hw;
	u32 rscctrl;
	int rx_buf_len;
	u8 reg_idx = ring->reg_idx;

	if (!ring_is_rsc_enabled(ring))
		return;

	rx_buf_len = ring->rx_buf_len;
	rscctrl = IXGBE_READ_REG(hw, IXGBE_RSCCTL(reg_idx));
	rscctrl |= IXGBE_RSCCTL_RSCEN;
	/*
	 * we must limit the number of descriptors so that the
	 * total size of max desc * buf_len is not greater
	 * than 65535
	 */
	if (ring_is_ps_enabled(ring)) {
#if (MAX_SKB_FRAGS > 16)
		rscctrl |= IXGBE_RSCCTL_MAXDESC_16;
#elif (MAX_SKB_FRAGS > 8)
		rscctrl |= IXGBE_RSCCTL_MAXDESC_8;
#elif (MAX_SKB_FRAGS > 4)
		rscctrl |= IXGBE_RSCCTL_MAXDESC_4;
#else
		rscctrl |= IXGBE_RSCCTL_MAXDESC_1;
#endif
	} else {
		if (rx_buf_len < IXGBE_RXBUFFER_4096)
			rscctrl |= IXGBE_RSCCTL_MAXDESC_16;
		else if (rx_buf_len < IXGBE_RXBUFFER_8192)
			rscctrl |= IXGBE_RSCCTL_MAXDESC_8;
		else
			rscctrl |= IXGBE_RSCCTL_MAXDESC_4;
	}
	IXGBE_WRITE_REG(hw, IXGBE_RSCCTL(reg_idx), rscctrl);
}

/**
 *  ixgbe_set_uta - Set unicast filter table address
 *  @adapter: board private structure
 *
 *  The unicast table address is a register array of 32-bit registers.
 *  The table is meant to be used in a way similar to how the MTA is used
 *  however due to certain limitations in the hardware it is necessary to
 *  set all the hash bits to 1 and use the VMOLR ROPE bit as a promiscuous
 *  enable bit to allow vlan tag stripping when promiscuous mode is enabled
 **/
static void ixgbe_set_uta(struct ixgbe_adapter *adapter)
{
	struct ixgbe_hw *hw = &adapter->hw;
	int i;

	/* The UTA table only exists on 82599 hardware and newer */
	if (hw->mac.type < ixgbe_mac_82599EB)
		return;

	/* we only need to do this if VMDq is enabled */
	if (!(adapter->flags & IXGBE_FLAG_SRIOV_ENABLED))
		return;

	for (i = 0; i < 128; i++)
		IXGBE_WRITE_REG(hw, IXGBE_UTA(i), ~0);
}

#define IXGBE_MAX_RX_DESC_POLL 10
static void ixgbe_rx_desc_queue_enable(struct ixgbe_adapter *adapter,
				       struct ixgbe_ring *ring)
{
	struct ixgbe_hw *hw = &adapter->hw;
	int wait_loop = IXGBE_MAX_RX_DESC_POLL;
	u32 rxdctl;
	u8 reg_idx = ring->reg_idx;

	/* RXDCTL.EN will return 0 on 82598 if link is down, so skip it */
	if (hw->mac.type == ixgbe_mac_82598EB &&
	    !(IXGBE_READ_REG(hw, IXGBE_LINKS) & IXGBE_LINKS_UP))
		return;

	do {
		msleep(1);
		rxdctl = IXGBE_READ_REG(hw, IXGBE_RXDCTL(reg_idx));
	} while (--wait_loop && !(rxdctl & IXGBE_RXDCTL_ENABLE));

	if (!wait_loop) {
		e_err(drv, "RXDCTL.ENABLE on Rx queue %d not set within "
		      "the polling period\n", reg_idx);
	}
}

void ixgbe_configure_rx_ring(struct ixgbe_adapter *adapter,
			     struct ixgbe_ring *ring)
{
	struct ixgbe_hw *hw = &adapter->hw;
	u64 rdba = ring->dma;
	u32 rxdctl;
	u8 reg_idx = ring->reg_idx;

	/* disable queue to avoid issues while updating state */
	rxdctl = IXGBE_READ_REG(hw, IXGBE_RXDCTL(reg_idx));
	IXGBE_WRITE_REG(hw, IXGBE_RXDCTL(reg_idx),
			rxdctl & ~IXGBE_RXDCTL_ENABLE);
	IXGBE_WRITE_FLUSH(hw);

	IXGBE_WRITE_REG(hw, IXGBE_RDBAL(reg_idx), (rdba & DMA_BIT_MASK(32)));
	IXGBE_WRITE_REG(hw, IXGBE_RDBAH(reg_idx), (rdba >> 32));
	IXGBE_WRITE_REG(hw, IXGBE_RDLEN(reg_idx),
			ring->count * sizeof(union ixgbe_adv_rx_desc));
	IXGBE_WRITE_REG(hw, IXGBE_RDH(reg_idx), 0);
	IXGBE_WRITE_REG(hw, IXGBE_RDT(reg_idx), 0);
	ring->tail = hw->hw_addr + IXGBE_RDT(reg_idx);

	ixgbe_configure_srrctl(adapter, ring);
	ixgbe_configure_rscctl(adapter, ring);

	if (hw->mac.type == ixgbe_mac_82598EB) {
		/*
		 * enable cache line friendly hardware writes:
		 * PTHRESH=32 descriptors (half the internal cache),
		 * this also removes ugly rx_no_buffer_count increment
		 * HTHRESH=4 descriptors (to minimize latency on fetch)
		 * WTHRESH=8 burst writeback up to two cache lines
		 */
		rxdctl &= ~0x3FFFFF;
		rxdctl |=  0x080420;
	}

	/* enable receive descriptor ring */
	rxdctl |= IXGBE_RXDCTL_ENABLE;
	IXGBE_WRITE_REG(hw, IXGBE_RXDCTL(reg_idx), rxdctl);

	ixgbe_rx_desc_queue_enable(adapter, ring);
	ixgbe_alloc_rx_buffers(ring, IXGBE_DESC_UNUSED(ring));
}

static void ixgbe_setup_psrtype(struct ixgbe_adapter *adapter)
{
	struct ixgbe_hw *hw = &adapter->hw;
	int p;

	/* PSRTYPE must be initialized in non 82598 adapters */
	u32 psrtype = IXGBE_PSRTYPE_TCPHDR |
		      IXGBE_PSRTYPE_UDPHDR |
		      IXGBE_PSRTYPE_IPV4HDR |
		      IXGBE_PSRTYPE_L2HDR |
		      IXGBE_PSRTYPE_IPV6HDR;

	if (hw->mac.type == ixgbe_mac_82598EB)
		return;

	if (adapter->flags & IXGBE_FLAG_RSS_ENABLED)
		psrtype |= (adapter->num_rx_queues_per_pool << 29);

	for (p = 0; p < adapter->num_rx_pools; p++)
		IXGBE_WRITE_REG(hw, IXGBE_PSRTYPE(adapter->num_vfs + p),
				psrtype);
}

static void ixgbe_configure_virtualization(struct ixgbe_adapter *adapter)
{
	struct ixgbe_hw *hw = &adapter->hw;
	u32 gcr_ext;
	u32 vt_reg_bits;
	u32 reg_offset, vf_shift;
	u32 vmdctl;

	if (!(adapter->flags & IXGBE_FLAG_SRIOV_ENABLED))
		return;

	vmdctl = IXGBE_READ_REG(hw, IXGBE_VT_CTL);
	vt_reg_bits = IXGBE_VMD_CTL_VMDQ_EN | IXGBE_VT_CTL_REPLEN;
	vt_reg_bits |= (adapter->num_vfs << IXGBE_VT_CTL_POOL_SHIFT);
	IXGBE_WRITE_REG(hw, IXGBE_VT_CTL, vmdctl | vt_reg_bits);

	vf_shift = adapter->num_vfs % 32;
	reg_offset = (adapter->num_vfs > 32) ? 1 : 0;

	/* Enable only the PF's pool for Tx/Rx */
	IXGBE_WRITE_REG(hw, IXGBE_VFRE(reg_offset), (1 << vf_shift));
	IXGBE_WRITE_REG(hw, IXGBE_VFRE(reg_offset ^ 1), 0);
	IXGBE_WRITE_REG(hw, IXGBE_VFTE(reg_offset), (1 << vf_shift));
	IXGBE_WRITE_REG(hw, IXGBE_VFTE(reg_offset ^ 1), 0);
	IXGBE_WRITE_REG(hw, IXGBE_PFDTXGSWC, IXGBE_PFDTXGSWC_VT_LBEN);

	/* Map PF MAC address in RAR Entry 0 to first pool following VFs */
	hw->mac.ops.set_vmdq(hw, 0, adapter->num_vfs);

	/*
	 * Set up VF register offsets for selected VT Mode,
	 * i.e. 32 or 64 VFs for SR-IOV
	 */
	gcr_ext = IXGBE_READ_REG(hw, IXGBE_GCR_EXT);
	gcr_ext |= IXGBE_GCR_EXT_MSIX_EN;
	gcr_ext |= IXGBE_GCR_EXT_VT_MODE_64;
	IXGBE_WRITE_REG(hw, IXGBE_GCR_EXT, gcr_ext);

	/* enable Tx loopback for VF/PF communication */
	IXGBE_WRITE_REG(hw, IXGBE_PFDTXGSWC, IXGBE_PFDTXGSWC_VT_LBEN);
}

static void ixgbe_set_rx_buffer_len(struct ixgbe_adapter *adapter)
{
	struct ixgbe_hw *hw = &adapter->hw;
	struct net_device *netdev = adapter->netdev;
	int max_frame = netdev->mtu + ETH_HLEN + ETH_FCS_LEN;
	int rx_buf_len;
	struct ixgbe_ring *rx_ring;
	int i;
	u32 mhadd, hlreg0;

	/* Decide whether to use packet split mode or not */
	/* Do not use packet split if we're in SR-IOV Mode */
	if (!adapter->num_vfs)
		adapter->flags |= IXGBE_FLAG_RX_PS_ENABLED;

	/* Set the RX buffer length according to the mode */
	if (adapter->flags & IXGBE_FLAG_RX_PS_ENABLED) {
		rx_buf_len = IXGBE_RX_HDR_SIZE;
	} else {
		if (!(adapter->flags2 & IXGBE_FLAG2_RSC_ENABLED) &&
		    (netdev->mtu <= ETH_DATA_LEN))
			rx_buf_len = MAXIMUM_ETHERNET_VLAN_SIZE;
		else
			rx_buf_len = ALIGN(max_frame + VLAN_HLEN, 1024);
	}

#ifdef IXGBE_FCOE
	/* adjust max frame to be able to do baby jumbo for FCoE */
	if ((adapter->flags & IXGBE_FLAG_FCOE_ENABLED) &&
	    (max_frame < IXGBE_FCOE_JUMBO_FRAME_SIZE))
		max_frame = IXGBE_FCOE_JUMBO_FRAME_SIZE;

#endif /* IXGBE_FCOE */
	mhadd = IXGBE_READ_REG(hw, IXGBE_MHADD);
	if (max_frame != (mhadd >> IXGBE_MHADD_MFS_SHIFT)) {
		mhadd &= ~IXGBE_MHADD_MFS_MASK;
		mhadd |= max_frame << IXGBE_MHADD_MFS_SHIFT;

		IXGBE_WRITE_REG(hw, IXGBE_MHADD, mhadd);
	}

	hlreg0 = IXGBE_READ_REG(hw, IXGBE_HLREG0);
	/* set jumbo enable since MHADD.MFS is keeping size locked at max_frame */
	hlreg0 |= IXGBE_HLREG0_JUMBOEN;
	IXGBE_WRITE_REG(hw, IXGBE_HLREG0, hlreg0);

	/*
	 * Setup the HW Rx Head and Tail Descriptor Pointers and
	 * the Base and Length of the Rx Descriptor Ring
	 */
	for (i = 0; i < adapter->num_rx_queues; i++) {
		rx_ring = adapter->rx_ring[i];
		rx_ring->rx_buf_len = rx_buf_len;

		if (adapter->flags & IXGBE_FLAG_RX_PS_ENABLED)
			set_ring_ps_enabled(rx_ring);
		else
			clear_ring_ps_enabled(rx_ring);

		if (adapter->flags2 & IXGBE_FLAG2_RSC_ENABLED)
			set_ring_rsc_enabled(rx_ring);
		else
			clear_ring_rsc_enabled(rx_ring);

#ifdef IXGBE_FCOE
		if (netdev->features & NETIF_F_FCOE_MTU) {
			struct ixgbe_ring_feature *f;
			f = &adapter->ring_feature[RING_F_FCOE];
			if ((i >= f->mask) && (i < f->mask + f->indices)) {
				clear_ring_ps_enabled(rx_ring);
				if (rx_buf_len < IXGBE_FCOE_JUMBO_FRAME_SIZE)
					rx_ring->rx_buf_len =
						IXGBE_FCOE_JUMBO_FRAME_SIZE;
			} else if (!ring_is_rsc_enabled(rx_ring) &&
				   !ring_is_ps_enabled(rx_ring)) {
				rx_ring->rx_buf_len =
						IXGBE_FCOE_JUMBO_FRAME_SIZE;
			}
		}
#endif /* IXGBE_FCOE */
	}
}

static void ixgbe_setup_rdrxctl(struct ixgbe_adapter *adapter)
{
	struct ixgbe_hw *hw = &adapter->hw;
	u32 rdrxctl = IXGBE_READ_REG(hw, IXGBE_RDRXCTL);

	switch (hw->mac.type) {
	case ixgbe_mac_82598EB:
		/*
		 * For VMDq support of different descriptor types or
		 * buffer sizes through the use of multiple SRRCTL
		 * registers, RDRXCTL.MVMEN must be set to 1
		 *
		 * also, the manual doesn't mention it clearly but DCA hints
		 * will only use queue 0's tags unless this bit is set.  Side
		 * effects of setting this bit are only that SRRCTL must be
		 * fully programmed [0..15]
		 */
		rdrxctl |= IXGBE_RDRXCTL_MVMEN;
		break;
	case ixgbe_mac_82599EB:
	case ixgbe_mac_X540:
		/* Disable RSC for ACK packets */
		IXGBE_WRITE_REG(hw, IXGBE_RSCDBU,
		   (IXGBE_RSCDBU_RSCACKDIS | IXGBE_READ_REG(hw, IXGBE_RSCDBU)));
		rdrxctl &= ~IXGBE_RDRXCTL_RSCFRSTSIZE;
		/* hardware requires some bits to be set by default */
		rdrxctl |= (IXGBE_RDRXCTL_RSCACKC | IXGBE_RDRXCTL_FCOE_WRFIX);
		rdrxctl |= IXGBE_RDRXCTL_CRCSTRIP;
		break;
	default:
		/* We should do nothing since we don't know this hardware */
		return;
	}

	IXGBE_WRITE_REG(hw, IXGBE_RDRXCTL, rdrxctl);
}

/**
 * ixgbe_configure_rx - Configure 8259x Receive Unit after Reset
 * @adapter: board private structure
 *
 * Configure the Rx unit of the MAC after a reset.
 **/
static void ixgbe_configure_rx(struct ixgbe_adapter *adapter)
{
	struct ixgbe_hw *hw = &adapter->hw;
	int i;
	u32 rxctrl;

	/* disable receives while setting up the descriptors */
	rxctrl = IXGBE_READ_REG(hw, IXGBE_RXCTRL);
	IXGBE_WRITE_REG(hw, IXGBE_RXCTRL, rxctrl & ~IXGBE_RXCTRL_RXEN);

	ixgbe_setup_psrtype(adapter);
	ixgbe_setup_rdrxctl(adapter);

	/* Program registers for the distribution of queues */
	ixgbe_setup_mrqc(adapter);

	ixgbe_set_uta(adapter);

	/* set_rx_buffer_len must be called before ring initialization */
	ixgbe_set_rx_buffer_len(adapter);

	/*
	 * Setup the HW Rx Head and Tail Descriptor Pointers and
	 * the Base and Length of the Rx Descriptor Ring
	 */
	for (i = 0; i < adapter->num_rx_queues; i++)
		ixgbe_configure_rx_ring(adapter, adapter->rx_ring[i]);

	/* disable drop enable for 82598 parts */
	if (hw->mac.type == ixgbe_mac_82598EB)
		rxctrl |= IXGBE_RXCTRL_DMBYPS;

	/* enable all receives */
	rxctrl |= IXGBE_RXCTRL_RXEN;
	hw->mac.ops.enable_rx_dma(hw, rxctrl);
}

static void ixgbe_vlan_rx_add_vid(struct net_device *netdev, u16 vid)
{
	struct ixgbe_adapter *adapter = netdev_priv(netdev);
	struct ixgbe_hw *hw = &adapter->hw;
	int pool_ndx = adapter->num_vfs;

	/* add VID to filter table */
	hw->mac.ops.set_vfta(&adapter->hw, vid, pool_ndx, true);
	set_bit(vid, adapter->active_vlans);
}

static void ixgbe_vlan_rx_kill_vid(struct net_device *netdev, u16 vid)
{
	struct ixgbe_adapter *adapter = netdev_priv(netdev);
	struct ixgbe_hw *hw = &adapter->hw;
	int pool_ndx = adapter->num_vfs;

	/* remove VID from filter table */
	hw->mac.ops.set_vfta(&adapter->hw, vid, pool_ndx, false);
	clear_bit(vid, adapter->active_vlans);
}

/**
 * ixgbe_vlan_filter_disable - helper to disable hw vlan filtering
 * @adapter: driver data
 */
static void ixgbe_vlan_filter_disable(struct ixgbe_adapter *adapter)
{
	struct ixgbe_hw *hw = &adapter->hw;
	u32 vlnctrl;

	vlnctrl = IXGBE_READ_REG(hw, IXGBE_VLNCTRL);
	vlnctrl &= ~(IXGBE_VLNCTRL_VFE | IXGBE_VLNCTRL_CFIEN);
	IXGBE_WRITE_REG(hw, IXGBE_VLNCTRL, vlnctrl);
}

/**
 * ixgbe_vlan_filter_enable - helper to enable hw vlan filtering
 * @adapter: driver data
 */
static void ixgbe_vlan_filter_enable(struct ixgbe_adapter *adapter)
{
	struct ixgbe_hw *hw = &adapter->hw;
	u32 vlnctrl;

	vlnctrl = IXGBE_READ_REG(hw, IXGBE_VLNCTRL);
	vlnctrl |= IXGBE_VLNCTRL_VFE;
	vlnctrl &= ~IXGBE_VLNCTRL_CFIEN;
	IXGBE_WRITE_REG(hw, IXGBE_VLNCTRL, vlnctrl);
}

/**
 * ixgbe_vlan_strip_disable - helper to disable hw vlan stripping
 * @adapter: driver data
 */
static void ixgbe_vlan_strip_disable(struct ixgbe_adapter *adapter)
{
	struct ixgbe_hw *hw = &adapter->hw;
	u32 vlnctrl;
	int i, j;

	switch (hw->mac.type) {
	case ixgbe_mac_82598EB:
		vlnctrl = IXGBE_READ_REG(hw, IXGBE_VLNCTRL);
		vlnctrl &= ~IXGBE_VLNCTRL_VME;
		IXGBE_WRITE_REG(hw, IXGBE_VLNCTRL, vlnctrl);
		break;
	case ixgbe_mac_82599EB:
	case ixgbe_mac_X540:
		for (i = 0; i < adapter->num_rx_queues; i++) {
			j = adapter->rx_ring[i]->reg_idx;
			vlnctrl = IXGBE_READ_REG(hw, IXGBE_RXDCTL(j));
			vlnctrl &= ~IXGBE_RXDCTL_VME;
			IXGBE_WRITE_REG(hw, IXGBE_RXDCTL(j), vlnctrl);
		}
		break;
	default:
		break;
	}
}

/**
 * ixgbe_vlan_strip_enable - helper to enable hw vlan stripping
 * @adapter: driver data
 */
static void ixgbe_vlan_strip_enable(struct ixgbe_adapter *adapter)
{
	struct ixgbe_hw *hw = &adapter->hw;
	u32 vlnctrl;
	int i, j;

	switch (hw->mac.type) {
	case ixgbe_mac_82598EB:
		vlnctrl = IXGBE_READ_REG(hw, IXGBE_VLNCTRL);
		vlnctrl |= IXGBE_VLNCTRL_VME;
		IXGBE_WRITE_REG(hw, IXGBE_VLNCTRL, vlnctrl);
		break;
	case ixgbe_mac_82599EB:
	case ixgbe_mac_X540:
		for (i = 0; i < adapter->num_rx_queues; i++) {
			j = adapter->rx_ring[i]->reg_idx;
			vlnctrl = IXGBE_READ_REG(hw, IXGBE_RXDCTL(j));
			vlnctrl |= IXGBE_RXDCTL_VME;
			IXGBE_WRITE_REG(hw, IXGBE_RXDCTL(j), vlnctrl);
		}
		break;
	default:
		break;
	}
}

static void ixgbe_restore_vlan(struct ixgbe_adapter *adapter)
{
	u16 vid;

	ixgbe_vlan_rx_add_vid(adapter->netdev, 0);

	for_each_set_bit(vid, adapter->active_vlans, VLAN_N_VID)
		ixgbe_vlan_rx_add_vid(adapter->netdev, vid);
}

/**
 * ixgbe_write_uc_addr_list - write unicast addresses to RAR table
 * @netdev: network interface device structure
 *
 * Writes unicast address list to the RAR table.
 * Returns: -ENOMEM on failure/insufficient address space
 *                0 on no addresses written
 *                X on writing X addresses to the RAR table
 **/
static int ixgbe_write_uc_addr_list(struct net_device *netdev)
{
	struct ixgbe_adapter *adapter = netdev_priv(netdev);
	struct ixgbe_hw *hw = &adapter->hw;
	unsigned int vfn = adapter->num_vfs;
	unsigned int rar_entries = hw->mac.num_rar_entries - (vfn + 1);
	int count = 0;

	/* return ENOMEM indicating insufficient memory for addresses */
	if (netdev_uc_count(netdev) > rar_entries)
		return -ENOMEM;

	if (!netdev_uc_empty(netdev) && rar_entries) {
		struct netdev_hw_addr *ha;
		/* return error if we do not support writing to RAR table */
		if (!hw->mac.ops.set_rar)
			return -ENOMEM;

		netdev_for_each_uc_addr(ha, netdev) {
			if (!rar_entries)
				break;
			hw->mac.ops.set_rar(hw, rar_entries--, ha->addr,
					    vfn, IXGBE_RAH_AV);
			count++;
		}
	}
	/* write the addresses in reverse order to avoid write combining */
	for (; rar_entries > 0 ; rar_entries--)
		hw->mac.ops.clear_rar(hw, rar_entries);

	return count;
}

/**
 * ixgbe_set_rx_mode - Unicast, Multicast and Promiscuous mode set
 * @netdev: network interface device structure
 *
 * The set_rx_method entry point is called whenever the unicast/multicast
 * address list or the network interface flags are updated.  This routine is
 * responsible for configuring the hardware for proper unicast, multicast and
 * promiscuous mode.
 **/
void ixgbe_set_rx_mode(struct net_device *netdev)
{
	struct ixgbe_adapter *adapter = netdev_priv(netdev);
	struct ixgbe_hw *hw = &adapter->hw;
	u32 fctrl, vmolr = IXGBE_VMOLR_BAM | IXGBE_VMOLR_AUPE;
	int count;

	/* Check for Promiscuous and All Multicast modes */

	fctrl = IXGBE_READ_REG(hw, IXGBE_FCTRL);

	/* set all bits that we expect to always be set */
	fctrl |= IXGBE_FCTRL_BAM;
	fctrl |= IXGBE_FCTRL_DPF; /* discard pause frames when FC enabled */
	fctrl |= IXGBE_FCTRL_PMCF;

	/* clear the bits we are changing the status of */
	fctrl &= ~(IXGBE_FCTRL_UPE | IXGBE_FCTRL_MPE);

	if (netdev->flags & IFF_PROMISC) {
		hw->addr_ctrl.user_set_promisc = true;
		fctrl |= (IXGBE_FCTRL_UPE | IXGBE_FCTRL_MPE);
		vmolr |= (IXGBE_VMOLR_ROPE | IXGBE_VMOLR_MPE);
		/* don't hardware filter vlans in promisc mode */
		ixgbe_vlan_filter_disable(adapter);
	} else {
		if (netdev->flags & IFF_ALLMULTI) {
			fctrl |= IXGBE_FCTRL_MPE;
			vmolr |= IXGBE_VMOLR_MPE;
		} else {
			/*
			 * Write addresses to the MTA, if the attempt fails
			 * then we should just turn on promiscous mode so
			 * that we can at least receive multicast traffic
			 */
			hw->mac.ops.update_mc_addr_list(hw, netdev);
			vmolr |= IXGBE_VMOLR_ROMPE;
		}
		ixgbe_vlan_filter_enable(adapter);
		hw->addr_ctrl.user_set_promisc = false;
		/*
		 * Write addresses to available RAR registers, if there is not
		 * sufficient space to store all the addresses then enable
		 * unicast promiscous mode
		 */
		count = ixgbe_write_uc_addr_list(netdev);
		if (count < 0) {
			fctrl |= IXGBE_FCTRL_UPE;
			vmolr |= IXGBE_VMOLR_ROPE;
		}
	}

	if (adapter->num_vfs) {
		ixgbe_restore_vf_multicasts(adapter);
		vmolr |= IXGBE_READ_REG(hw, IXGBE_VMOLR(adapter->num_vfs)) &
			 ~(IXGBE_VMOLR_MPE | IXGBE_VMOLR_ROMPE |
			   IXGBE_VMOLR_ROPE);
		IXGBE_WRITE_REG(hw, IXGBE_VMOLR(adapter->num_vfs), vmolr);
	}

	IXGBE_WRITE_REG(hw, IXGBE_FCTRL, fctrl);

	if (netdev->features & NETIF_F_HW_VLAN_RX)
		ixgbe_vlan_strip_enable(adapter);
	else
		ixgbe_vlan_strip_disable(adapter);
}

static void ixgbe_napi_enable_all(struct ixgbe_adapter *adapter)
{
	int q_idx;
	struct ixgbe_q_vector *q_vector;
	int q_vectors = adapter->num_msix_vectors - NON_Q_VECTORS;

	/* legacy and MSI only use one vector */
	if (!(adapter->flags & IXGBE_FLAG_MSIX_ENABLED))
		q_vectors = 1;

	for (q_idx = 0; q_idx < q_vectors; q_idx++) {
		struct napi_struct *napi;
		q_vector = adapter->q_vector[q_idx];
		napi = &q_vector->napi;
		if (adapter->flags & IXGBE_FLAG_MSIX_ENABLED) {
			if (!q_vector->rxr_count || !q_vector->txr_count) {
				if (q_vector->txr_count == 1)
					napi->poll = &ixgbe_clean_txonly;
				else if (q_vector->rxr_count == 1)
					napi->poll = &ixgbe_clean_rxonly;
			}
		}

		napi_enable(napi);
	}
}

static void ixgbe_napi_disable_all(struct ixgbe_adapter *adapter)
{
	int q_idx;
	struct ixgbe_q_vector *q_vector;
	int q_vectors = adapter->num_msix_vectors - NON_Q_VECTORS;

	/* legacy and MSI only use one vector */
	if (!(adapter->flags & IXGBE_FLAG_MSIX_ENABLED))
		q_vectors = 1;

	for (q_idx = 0; q_idx < q_vectors; q_idx++) {
		q_vector = adapter->q_vector[q_idx];
		napi_disable(&q_vector->napi);
	}
}

#ifdef CONFIG_IXGBE_DCB
/*
 * ixgbe_configure_dcb - Configure DCB hardware
 * @adapter: ixgbe adapter struct
 *
 * This is called by the driver on open to configure the DCB hardware.
 * This is also called by the gennetlink interface when reconfiguring
 * the DCB state.
 */
static void ixgbe_configure_dcb(struct ixgbe_adapter *adapter)
{
	struct ixgbe_hw *hw = &adapter->hw;
	int max_frame = adapter->netdev->mtu + ETH_HLEN + ETH_FCS_LEN;
<<<<<<< HEAD
=======
	u32 txdctl;
	int i, j;
>>>>>>> f1987257

	if (!(adapter->flags & IXGBE_FLAG_DCB_ENABLED)) {
		if (hw->mac.type == ixgbe_mac_82598EB)
			netif_set_gso_max_size(adapter->netdev, 65536);
		return;
	}

	if (hw->mac.type == ixgbe_mac_82598EB)
		netif_set_gso_max_size(adapter->netdev, 32768);

#ifdef CONFIG_FCOE
	if (adapter->netdev->features & NETIF_F_FCOE_MTU)
		max_frame = max(max_frame, IXGBE_FCOE_JUMBO_FRAME_SIZE);
#endif
<<<<<<< HEAD
=======

	ixgbe_dcb_calculate_tc_credits(&adapter->dcb_cfg, max_frame,
					DCB_TX_CONFIG);
	ixgbe_dcb_calculate_tc_credits(&adapter->dcb_cfg, max_frame,
					DCB_RX_CONFIG);
>>>>>>> f1987257

	ixgbe_dcb_calculate_tc_credits(hw, &adapter->dcb_cfg, max_frame,
					DCB_TX_CONFIG);
	ixgbe_dcb_calculate_tc_credits(hw, &adapter->dcb_cfg, max_frame,
					DCB_RX_CONFIG);

	/* Enable VLAN tag insert/strip */
	adapter->netdev->features |= NETIF_F_HW_VLAN_RX;

	hw->mac.ops.set_vfta(&adapter->hw, 0, 0, true);

	/* reconfigure the hardware */
	ixgbe_dcb_hw_config(hw, &adapter->dcb_cfg);
}

#endif
static void ixgbe_configure(struct ixgbe_adapter *adapter)
{
	struct net_device *netdev = adapter->netdev;
	struct ixgbe_hw *hw = &adapter->hw;
	int i;

#ifdef CONFIG_IXGBE_DCB
	ixgbe_configure_dcb(adapter);
#endif

	ixgbe_set_rx_mode(netdev);
	ixgbe_restore_vlan(adapter);

#ifdef IXGBE_FCOE
	if (adapter->flags & IXGBE_FLAG_FCOE_ENABLED)
		ixgbe_configure_fcoe(adapter);

#endif /* IXGBE_FCOE */
	if (adapter->flags & IXGBE_FLAG_FDIR_HASH_CAPABLE) {
		for (i = 0; i < adapter->num_tx_queues; i++)
			adapter->tx_ring[i]->atr_sample_rate =
						       adapter->atr_sample_rate;
		ixgbe_init_fdir_signature_82599(hw, adapter->fdir_pballoc);
	} else if (adapter->flags & IXGBE_FLAG_FDIR_PERFECT_CAPABLE) {
		ixgbe_init_fdir_perfect_82599(hw, adapter->fdir_pballoc);
	}
	ixgbe_configure_virtualization(adapter);

	ixgbe_configure_tx(adapter);
	ixgbe_configure_rx(adapter);
}

static inline bool ixgbe_is_sfp(struct ixgbe_hw *hw)
{
	switch (hw->phy.type) {
	case ixgbe_phy_sfp_avago:
	case ixgbe_phy_sfp_ftl:
	case ixgbe_phy_sfp_intel:
	case ixgbe_phy_sfp_unknown:
	case ixgbe_phy_sfp_passive_tyco:
	case ixgbe_phy_sfp_passive_unknown:
	case ixgbe_phy_sfp_active_unknown:
	case ixgbe_phy_sfp_ftl_active:
		return true;
	default:
		return false;
	}
}

/**
 * ixgbe_sfp_link_config - set up SFP+ link
 * @adapter: pointer to private adapter struct
 **/
static void ixgbe_sfp_link_config(struct ixgbe_adapter *adapter)
{
	struct ixgbe_hw *hw = &adapter->hw;

		if (hw->phy.multispeed_fiber) {
			/*
			 * In multispeed fiber setups, the device may not have
			 * had a physical connection when the driver loaded.
			 * If that's the case, the initial link configuration
			 * couldn't get the MAC into 10G or 1G mode, so we'll
			 * never have a link status change interrupt fire.
			 * We need to try and force an autonegotiation
			 * session, then bring up link.
			 */
			hw->mac.ops.setup_sfp(hw);
			if (!(adapter->flags & IXGBE_FLAG_IN_SFP_LINK_TASK))
				schedule_work(&adapter->multispeed_fiber_task);
		} else {
			/*
			 * Direct Attach Cu and non-multispeed fiber modules
			 * still need to be configured properly prior to
			 * attempting link.
			 */
			if (!(adapter->flags & IXGBE_FLAG_IN_SFP_MOD_TASK))
				schedule_work(&adapter->sfp_config_module_task);
		}
}

/**
 * ixgbe_non_sfp_link_config - set up non-SFP+ link
 * @hw: pointer to private hardware struct
 *
 * Returns 0 on success, negative on failure
 **/
static int ixgbe_non_sfp_link_config(struct ixgbe_hw *hw)
{
	u32 autoneg;
	bool negotiation, link_up = false;
	u32 ret = IXGBE_ERR_LINK_SETUP;

	if (hw->mac.ops.check_link)
		ret = hw->mac.ops.check_link(hw, &autoneg, &link_up, false);

	if (ret)
		goto link_cfg_out;

	if (hw->mac.ops.get_link_capabilities)
		ret = hw->mac.ops.get_link_capabilities(hw, &autoneg,
							&negotiation);
	if (ret)
		goto link_cfg_out;

	if (hw->mac.ops.setup_link)
		ret = hw->mac.ops.setup_link(hw, autoneg, negotiation, link_up);
link_cfg_out:
	return ret;
}

static void ixgbe_setup_gpie(struct ixgbe_adapter *adapter)
{
	struct ixgbe_hw *hw = &adapter->hw;
	u32 gpie = 0;

	if (adapter->flags & IXGBE_FLAG_MSIX_ENABLED) {
		gpie = IXGBE_GPIE_MSIX_MODE | IXGBE_GPIE_PBA_SUPPORT |
		       IXGBE_GPIE_OCD;
		gpie |= IXGBE_GPIE_EIAME;
		/*
		 * use EIAM to auto-mask when MSI-X interrupt is asserted
		 * this saves a register write for every interrupt
		 */
		switch (hw->mac.type) {
		case ixgbe_mac_82598EB:
			IXGBE_WRITE_REG(hw, IXGBE_EIAM, IXGBE_EICS_RTX_QUEUE);
			break;
		case ixgbe_mac_82599EB:
		case ixgbe_mac_X540:
		default:
			IXGBE_WRITE_REG(hw, IXGBE_EIAM_EX(0), 0xFFFFFFFF);
			IXGBE_WRITE_REG(hw, IXGBE_EIAM_EX(1), 0xFFFFFFFF);
			break;
		}
	} else {
		/* legacy interrupts, use EIAM to auto-mask when reading EICR,
		 * specifically only auto mask tx and rx interrupts */
		IXGBE_WRITE_REG(hw, IXGBE_EIAM, IXGBE_EICS_RTX_QUEUE);
	}

	/* XXX: to interrupt immediately for EICS writes, enable this */
	/* gpie |= IXGBE_GPIE_EIMEN; */

	if (adapter->flags & IXGBE_FLAG_SRIOV_ENABLED) {
		gpie &= ~IXGBE_GPIE_VTMODE_MASK;
		gpie |= IXGBE_GPIE_VTMODE_64;
	}

	/* Enable fan failure interrupt */
	if (adapter->flags & IXGBE_FLAG_FAN_FAIL_CAPABLE)
		gpie |= IXGBE_SDP1_GPIEN;

	if (hw->mac.type == ixgbe_mac_82599EB)
		gpie |= IXGBE_SDP1_GPIEN;
		gpie |= IXGBE_SDP2_GPIEN;

	IXGBE_WRITE_REG(hw, IXGBE_GPIE, gpie);
}

static int ixgbe_up_complete(struct ixgbe_adapter *adapter)
{
	struct ixgbe_hw *hw = &adapter->hw;
	int err;
	u32 ctrl_ext;

	ixgbe_get_hw_control(adapter);
	ixgbe_setup_gpie(adapter);

	if (adapter->flags & IXGBE_FLAG_MSIX_ENABLED)
		ixgbe_configure_msix(adapter);
	else
		ixgbe_configure_msi_and_legacy(adapter);

	/* enable the optics for both mult-speed fiber and 82599 SFP+ fiber */
	if (hw->mac.ops.enable_tx_laser &&
	    ((hw->phy.multispeed_fiber) ||
	     ((hw->mac.ops.get_media_type(hw) == ixgbe_media_type_fiber) &&
	      (hw->mac.type == ixgbe_mac_82599EB))))
		hw->mac.ops.enable_tx_laser(hw);

	clear_bit(__IXGBE_DOWN, &adapter->state);
	ixgbe_napi_enable_all(adapter);

	if (ixgbe_is_sfp(hw)) {
		ixgbe_sfp_link_config(adapter);
	} else {
		err = ixgbe_non_sfp_link_config(hw);
		if (err)
			e_err(probe, "link_config FAILED %d\n", err);
	}

	/* clear any pending interrupts, may auto mask */
	IXGBE_READ_REG(hw, IXGBE_EICR);
	ixgbe_irq_enable(adapter, true, true);

	/*
	 * If this adapter has a fan, check to see if we had a failure
	 * before we enabled the interrupt.
	 */
	if (adapter->flags & IXGBE_FLAG_FAN_FAIL_CAPABLE) {
		u32 esdp = IXGBE_READ_REG(hw, IXGBE_ESDP);
		if (esdp & IXGBE_ESDP_SDP1)
			e_crit(drv, "Fan has stopped, replace the adapter\n");
	}

	/*
	 * For hot-pluggable SFP+ devices, a new SFP+ module may have
	 * arrived before interrupts were enabled but after probe.  Such
	 * devices wouldn't have their type identified yet. We need to
	 * kick off the SFP+ module setup first, then try to bring up link.
	 * If we're not hot-pluggable SFP+, we just need to configure link
	 * and bring it up.
	 */
	if (hw->phy.type == ixgbe_phy_unknown)
		schedule_work(&adapter->sfp_config_module_task);

	/* enable transmits */
	netif_tx_start_all_queues(adapter->netdev);

	/* bring the link up in the watchdog, this could race with our first
	 * link up interrupt but shouldn't be a problem */
	adapter->flags |= IXGBE_FLAG_NEED_LINK_UPDATE;
	adapter->link_check_timeout = jiffies;
	mod_timer(&adapter->watchdog_timer, jiffies);

	/* Set PF Reset Done bit so PF/VF Mail Ops can work */
	ctrl_ext = IXGBE_READ_REG(hw, IXGBE_CTRL_EXT);
	ctrl_ext |= IXGBE_CTRL_EXT_PFRSTD;
	IXGBE_WRITE_REG(hw, IXGBE_CTRL_EXT, ctrl_ext);

	return 0;
}

void ixgbe_reinit_locked(struct ixgbe_adapter *adapter)
{
	WARN_ON(in_interrupt());
	while (test_and_set_bit(__IXGBE_RESETTING, &adapter->state))
		msleep(1);
	ixgbe_down(adapter);
	/*
	 * If SR-IOV enabled then wait a bit before bringing the adapter
	 * back up to give the VFs time to respond to the reset.  The
	 * two second wait is based upon the watchdog timer cycle in
	 * the VF driver.
	 */
	if (adapter->flags & IXGBE_FLAG_SRIOV_ENABLED)
		msleep(2000);
	ixgbe_up(adapter);
	clear_bit(__IXGBE_RESETTING, &adapter->state);
}

int ixgbe_up(struct ixgbe_adapter *adapter)
{
	/* hardware has been reset, we need to reload some things */
	ixgbe_configure(adapter);

	return ixgbe_up_complete(adapter);
}

void ixgbe_reset(struct ixgbe_adapter *adapter)
{
	struct ixgbe_hw *hw = &adapter->hw;
	int err;

	err = hw->mac.ops.init_hw(hw);
	switch (err) {
	case 0:
	case IXGBE_ERR_SFP_NOT_PRESENT:
		break;
	case IXGBE_ERR_MASTER_REQUESTS_PENDING:
		e_dev_err("master disable timed out\n");
		break;
	case IXGBE_ERR_EEPROM_VERSION:
		/* We are running on a pre-production device, log a warning */
		e_dev_warn("This device is a pre-production adapter/LOM. "
			   "Please be aware there may be issuesassociated with "
			   "your hardware.  If you are experiencing problems "
			   "please contact your Intel or hardware "
			   "representative who provided you with this "
			   "hardware.\n");
		break;
	default:
		e_dev_err("Hardware Error: %d\n", err);
	}

	/* reprogram the RAR[0] in case user changed it. */
	hw->mac.ops.set_rar(hw, 0, hw->mac.addr, adapter->num_vfs,
			    IXGBE_RAH_AV);
}

/**
 * ixgbe_clean_rx_ring - Free Rx Buffers per Queue
 * @rx_ring: ring to free buffers from
 **/
static void ixgbe_clean_rx_ring(struct ixgbe_ring *rx_ring)
{
	struct device *dev = rx_ring->dev;
	unsigned long size;
	u16 i;

	/* ring already cleared, nothing to do */
	if (!rx_ring->rx_buffer_info)
		return;

	/* Free all the Rx ring sk_buffs */
	for (i = 0; i < rx_ring->count; i++) {
		struct ixgbe_rx_buffer *rx_buffer_info;

		rx_buffer_info = &rx_ring->rx_buffer_info[i];
		if (rx_buffer_info->dma) {
			dma_unmap_single(rx_ring->dev, rx_buffer_info->dma,
					 rx_ring->rx_buf_len,
					 DMA_FROM_DEVICE);
			rx_buffer_info->dma = 0;
		}
		if (rx_buffer_info->skb) {
			struct sk_buff *skb = rx_buffer_info->skb;
			rx_buffer_info->skb = NULL;
			do {
				struct sk_buff *this = skb;
				if (IXGBE_RSC_CB(this)->delay_unmap) {
					dma_unmap_single(dev,
							 IXGBE_RSC_CB(this)->dma,
							 rx_ring->rx_buf_len,
							 DMA_FROM_DEVICE);
					IXGBE_RSC_CB(this)->dma = 0;
					IXGBE_RSC_CB(skb)->delay_unmap = false;
				}
				skb = skb->prev;
				dev_kfree_skb(this);
			} while (skb);
		}
		if (!rx_buffer_info->page)
			continue;
		if (rx_buffer_info->page_dma) {
			dma_unmap_page(dev, rx_buffer_info->page_dma,
				       PAGE_SIZE / 2, DMA_FROM_DEVICE);
			rx_buffer_info->page_dma = 0;
		}
		put_page(rx_buffer_info->page);
		rx_buffer_info->page = NULL;
		rx_buffer_info->page_offset = 0;
	}

	size = sizeof(struct ixgbe_rx_buffer) * rx_ring->count;
	memset(rx_ring->rx_buffer_info, 0, size);

	/* Zero out the descriptor ring */
	memset(rx_ring->desc, 0, rx_ring->size);

	rx_ring->next_to_clean = 0;
	rx_ring->next_to_use = 0;
}

/**
 * ixgbe_clean_tx_ring - Free Tx Buffers
 * @tx_ring: ring to be cleaned
 **/
static void ixgbe_clean_tx_ring(struct ixgbe_ring *tx_ring)
{
	struct ixgbe_tx_buffer *tx_buffer_info;
	unsigned long size;
	u16 i;

	/* ring already cleared, nothing to do */
	if (!tx_ring->tx_buffer_info)
		return;

	/* Free all the Tx ring sk_buffs */
	for (i = 0; i < tx_ring->count; i++) {
		tx_buffer_info = &tx_ring->tx_buffer_info[i];
		ixgbe_unmap_and_free_tx_resource(tx_ring, tx_buffer_info);
	}

	size = sizeof(struct ixgbe_tx_buffer) * tx_ring->count;
	memset(tx_ring->tx_buffer_info, 0, size);

	/* Zero out the descriptor ring */
	memset(tx_ring->desc, 0, tx_ring->size);

	tx_ring->next_to_use = 0;
	tx_ring->next_to_clean = 0;
}

/**
 * ixgbe_clean_all_rx_rings - Free Rx Buffers for all queues
 * @adapter: board private structure
 **/
static void ixgbe_clean_all_rx_rings(struct ixgbe_adapter *adapter)
{
	int i;

	for (i = 0; i < adapter->num_rx_queues; i++)
		ixgbe_clean_rx_ring(adapter->rx_ring[i]);
}

/**
 * ixgbe_clean_all_tx_rings - Free Tx Buffers for all queues
 * @adapter: board private structure
 **/
static void ixgbe_clean_all_tx_rings(struct ixgbe_adapter *adapter)
{
	int i;

	for (i = 0; i < adapter->num_tx_queues; i++)
		ixgbe_clean_tx_ring(adapter->tx_ring[i]);
}

void ixgbe_down(struct ixgbe_adapter *adapter)
{
	struct net_device *netdev = adapter->netdev;
	struct ixgbe_hw *hw = &adapter->hw;
	u32 rxctrl;
	u32 txdctl;
	int i;
	int num_q_vectors = adapter->num_msix_vectors - NON_Q_VECTORS;

	/* signal that we are down to the interrupt handler */
	set_bit(__IXGBE_DOWN, &adapter->state);

	/* disable receive for all VFs and wait one second */
	if (adapter->num_vfs) {
		/* ping all the active vfs to let them know we are going down */
		ixgbe_ping_all_vfs(adapter);

		/* Disable all VFTE/VFRE TX/RX */
		ixgbe_disable_tx_rx(adapter);

		/* Mark all the VFs as inactive */
		for (i = 0 ; i < adapter->num_vfs; i++)
			adapter->vfinfo[i].clear_to_send = 0;
	}

	/* disable receives */
	rxctrl = IXGBE_READ_REG(hw, IXGBE_RXCTRL);
	IXGBE_WRITE_REG(hw, IXGBE_RXCTRL, rxctrl & ~IXGBE_RXCTRL_RXEN);

	IXGBE_WRITE_FLUSH(hw);
	msleep(10);

	netif_tx_stop_all_queues(netdev);

	clear_bit(__IXGBE_SFP_MODULE_NOT_FOUND, &adapter->state);
	del_timer_sync(&adapter->sfp_timer);
	del_timer_sync(&adapter->watchdog_timer);
	cancel_work_sync(&adapter->watchdog_task);

	netif_carrier_off(netdev);
	netif_tx_disable(netdev);

	ixgbe_irq_disable(adapter);

	ixgbe_napi_disable_all(adapter);

	/* Cleanup the affinity_hint CPU mask memory and callback */
	for (i = 0; i < num_q_vectors; i++) {
		struct ixgbe_q_vector *q_vector = adapter->q_vector[i];
		/* clear the affinity_mask in the IRQ descriptor */
		irq_set_affinity_hint(adapter->msix_entries[i]. vector, NULL);
		/* release the CPU mask memory */
		free_cpumask_var(q_vector->affinity_mask);
	}

	if (adapter->flags & IXGBE_FLAG_FDIR_HASH_CAPABLE ||
	    adapter->flags & IXGBE_FLAG_FDIR_PERFECT_CAPABLE)
		cancel_work_sync(&adapter->fdir_reinit_task);

	if (adapter->flags2 & IXGBE_FLAG2_TEMP_SENSOR_CAPABLE)
		cancel_work_sync(&adapter->check_overtemp_task);

	/* disable transmits in the hardware now that interrupts are off */
	for (i = 0; i < adapter->num_tx_queues; i++) {
		u8 reg_idx = adapter->tx_ring[i]->reg_idx;
		txdctl = IXGBE_READ_REG(hw, IXGBE_TXDCTL(reg_idx));
		IXGBE_WRITE_REG(hw, IXGBE_TXDCTL(reg_idx),
				(txdctl & ~IXGBE_TXDCTL_ENABLE));
	}
	/* Disable the Tx DMA engine on 82599 */
	switch (hw->mac.type) {
	case ixgbe_mac_82599EB:
	case ixgbe_mac_X540:
		IXGBE_WRITE_REG(hw, IXGBE_DMATXCTL,
				(IXGBE_READ_REG(hw, IXGBE_DMATXCTL) &
				 ~IXGBE_DMATXCTL_TE));
		break;
	default:
		break;
	}

	/* clear n-tuple filters that are cached */
	ethtool_ntuple_flush(netdev);

	if (!pci_channel_offline(adapter->pdev))
		ixgbe_reset(adapter);

	/* power down the optics for multispeed fiber and 82599 SFP+ fiber */
	if (hw->mac.ops.disable_tx_laser &&
	    ((hw->phy.multispeed_fiber) ||
	     ((hw->mac.ops.get_media_type(hw) == ixgbe_media_type_fiber) &&
	      (hw->mac.type == ixgbe_mac_82599EB))))
		hw->mac.ops.disable_tx_laser(hw);

	ixgbe_clean_all_tx_rings(adapter);
	ixgbe_clean_all_rx_rings(adapter);

#ifdef CONFIG_IXGBE_DCA
	/* since we reset the hardware DCA settings were cleared */
	ixgbe_setup_dca(adapter);
#endif
}

/**
 * ixgbe_poll - NAPI Rx polling callback
 * @napi: structure for representing this polling device
 * @budget: how many packets driver is allowed to clean
 *
 * This function is used for legacy and MSI, NAPI mode
 **/
static int ixgbe_poll(struct napi_struct *napi, int budget)
{
	struct ixgbe_q_vector *q_vector =
				container_of(napi, struct ixgbe_q_vector, napi);
	struct ixgbe_adapter *adapter = q_vector->adapter;
	int tx_clean_complete, work_done = 0;

#ifdef CONFIG_IXGBE_DCA
	if (adapter->flags & IXGBE_FLAG_DCA_ENABLED)
		ixgbe_update_dca(q_vector);
#endif

	tx_clean_complete = ixgbe_clean_tx_irq(q_vector, adapter->tx_ring[0]);
	ixgbe_clean_rx_irq(q_vector, adapter->rx_ring[0], &work_done, budget);

	if (!tx_clean_complete)
		work_done = budget;

	/* If budget not fully consumed, exit the polling mode */
	if (work_done < budget) {
		napi_complete(napi);
		if (adapter->rx_itr_setting & 1)
			ixgbe_set_itr(adapter);
		if (!test_bit(__IXGBE_DOWN, &adapter->state))
			ixgbe_irq_enable_queues(adapter, IXGBE_EIMS_RTX_QUEUE);
	}
	return work_done;
}

/**
 * ixgbe_tx_timeout - Respond to a Tx Hang
 * @netdev: network interface device structure
 **/
static void ixgbe_tx_timeout(struct net_device *netdev)
{
	struct ixgbe_adapter *adapter = netdev_priv(netdev);

	adapter->tx_timeout_count++;

	/* Do the reset outside of interrupt context */
	schedule_work(&adapter->reset_task);
}

static void ixgbe_reset_task(struct work_struct *work)
{
	struct ixgbe_adapter *adapter;
	adapter = container_of(work, struct ixgbe_adapter, reset_task);

	/* If we're already down or resetting, just bail */
	if (test_bit(__IXGBE_DOWN, &adapter->state) ||
	    test_bit(__IXGBE_RESETTING, &adapter->state))
		return;

	ixgbe_dump(adapter);
	netdev_err(adapter->netdev, "Reset adapter\n");
	ixgbe_reinit_locked(adapter);
}

#ifdef CONFIG_IXGBE_DCB
static inline bool ixgbe_set_dcb_queues(struct ixgbe_adapter *adapter)
{
	bool ret = false;
	struct ixgbe_ring_feature *f = &adapter->ring_feature[RING_F_DCB];

	if (!(adapter->flags & IXGBE_FLAG_DCB_ENABLED))
		return ret;

	f->mask = 0x7 << 3;
	adapter->num_rx_queues = f->indices;
	adapter->num_tx_queues = f->indices;
	ret = true;

	return ret;
}
#endif

/**
 * ixgbe_set_rss_queues: Allocate queues for RSS
 * @adapter: board private structure to initialize
 *
 * This is our "base" multiqueue mode.  RSS (Receive Side Scaling) will try
 * to allocate one Rx queue per CPU, and if available, one Tx queue per CPU.
 *
 **/
static inline bool ixgbe_set_rss_queues(struct ixgbe_adapter *adapter)
{
	bool ret = false;
	struct ixgbe_ring_feature *f = &adapter->ring_feature[RING_F_RSS];

	if (adapter->flags & IXGBE_FLAG_RSS_ENABLED) {
		f->mask = 0xF;
		adapter->num_rx_queues = f->indices;
		adapter->num_tx_queues = f->indices;
		ret = true;
	} else {
		ret = false;
	}

	return ret;
}

/**
 * ixgbe_set_fdir_queues: Allocate queues for Flow Director
 * @adapter: board private structure to initialize
 *
 * Flow Director is an advanced Rx filter, attempting to get Rx flows back
 * to the original CPU that initiated the Tx session.  This runs in addition
 * to RSS, so if a packet doesn't match an FDIR filter, we can still spread the
 * Rx load across CPUs using RSS.
 *
 **/
static inline bool ixgbe_set_fdir_queues(struct ixgbe_adapter *adapter)
{
	bool ret = false;
	struct ixgbe_ring_feature *f_fdir = &adapter->ring_feature[RING_F_FDIR];

	f_fdir->indices = min((int)num_online_cpus(), f_fdir->indices);
	f_fdir->mask = 0;

	/* Flow Director must have RSS enabled */
	if (adapter->flags & IXGBE_FLAG_RSS_ENABLED &&
	    ((adapter->flags & IXGBE_FLAG_FDIR_HASH_CAPABLE ||
	     (adapter->flags & IXGBE_FLAG_FDIR_PERFECT_CAPABLE)))) {
		adapter->num_tx_queues = f_fdir->indices;
		adapter->num_rx_queues = f_fdir->indices;
		ret = true;
	} else {
		adapter->flags &= ~IXGBE_FLAG_FDIR_HASH_CAPABLE;
		adapter->flags &= ~IXGBE_FLAG_FDIR_PERFECT_CAPABLE;
	}
	return ret;
}

#ifdef IXGBE_FCOE
/**
 * ixgbe_set_fcoe_queues: Allocate queues for Fiber Channel over Ethernet (FCoE)
 * @adapter: board private structure to initialize
 *
 * FCoE RX FCRETA can use up to 8 rx queues for up to 8 different exchanges.
 * The ring feature mask is not used as a mask for FCoE, as it can take any 8
 * rx queues out of the max number of rx queues, instead, it is used as the
 * index of the first rx queue used by FCoE.
 *
 **/
static inline bool ixgbe_set_fcoe_queues(struct ixgbe_adapter *adapter)
{
	bool ret = false;
	struct ixgbe_ring_feature *f = &adapter->ring_feature[RING_F_FCOE];

	f->indices = min((int)num_online_cpus(), f->indices);
	if (adapter->flags & IXGBE_FLAG_FCOE_ENABLED) {
		adapter->num_rx_queues = 1;
		adapter->num_tx_queues = 1;
#ifdef CONFIG_IXGBE_DCB
		if (adapter->flags & IXGBE_FLAG_DCB_ENABLED) {
			e_info(probe, "FCoE enabled with DCB\n");
			ixgbe_set_dcb_queues(adapter);
		}
#endif
		if (adapter->flags & IXGBE_FLAG_RSS_ENABLED) {
			e_info(probe, "FCoE enabled with RSS\n");
			if ((adapter->flags & IXGBE_FLAG_FDIR_HASH_CAPABLE) ||
			    (adapter->flags & IXGBE_FLAG_FDIR_PERFECT_CAPABLE))
				ixgbe_set_fdir_queues(adapter);
			else
				ixgbe_set_rss_queues(adapter);
		}
		/* adding FCoE rx rings to the end */
		f->mask = adapter->num_rx_queues;
		adapter->num_rx_queues += f->indices;
		adapter->num_tx_queues += f->indices;

		ret = true;
	}

	return ret;
}

#endif /* IXGBE_FCOE */
/**
 * ixgbe_set_sriov_queues: Allocate queues for IOV use
 * @adapter: board private structure to initialize
 *
 * IOV doesn't actually use anything, so just NAK the
 * request for now and let the other queue routines
 * figure out what to do.
 */
static inline bool ixgbe_set_sriov_queues(struct ixgbe_adapter *adapter)
{
	return false;
}

/*
 * ixgbe_set_num_queues: Allocate queues for device, feature dependant
 * @adapter: board private structure to initialize
 *
 * This is the top level queue allocation routine.  The order here is very
 * important, starting with the "most" number of features turned on at once,
 * and ending with the smallest set of features.  This way large combinations
 * can be allocated if they're turned on, and smaller combinations are the
 * fallthrough conditions.
 *
 **/
static int ixgbe_set_num_queues(struct ixgbe_adapter *adapter)
{
	/* Start with base case */
	adapter->num_rx_queues = 1;
	adapter->num_tx_queues = 1;
	adapter->num_rx_pools = adapter->num_rx_queues;
	adapter->num_rx_queues_per_pool = 1;

	if (ixgbe_set_sriov_queues(adapter))
		goto done;

#ifdef IXGBE_FCOE
	if (ixgbe_set_fcoe_queues(adapter))
		goto done;

#endif /* IXGBE_FCOE */
#ifdef CONFIG_IXGBE_DCB
	if (ixgbe_set_dcb_queues(adapter))
		goto done;

#endif
	if (ixgbe_set_fdir_queues(adapter))
		goto done;

	if (ixgbe_set_rss_queues(adapter))
		goto done;

	/* fallback to base case */
	adapter->num_rx_queues = 1;
	adapter->num_tx_queues = 1;

done:
	/* Notify the stack of the (possibly) reduced queue counts. */
	netif_set_real_num_tx_queues(adapter->netdev, adapter->num_tx_queues);
	return netif_set_real_num_rx_queues(adapter->netdev,
					    adapter->num_rx_queues);
}

static void ixgbe_acquire_msix_vectors(struct ixgbe_adapter *adapter,
				       int vectors)
{
	int err, vector_threshold;

	/* We'll want at least 3 (vector_threshold):
	 * 1) TxQ[0] Cleanup
	 * 2) RxQ[0] Cleanup
	 * 3) Other (Link Status Change, etc.)
	 * 4) TCP Timer (optional)
	 */
	vector_threshold = MIN_MSIX_COUNT;

	/* The more we get, the more we will assign to Tx/Rx Cleanup
	 * for the separate queues...where Rx Cleanup >= Tx Cleanup.
	 * Right now, we simply care about how many we'll get; we'll
	 * set them up later while requesting irq's.
	 */
	while (vectors >= vector_threshold) {
		err = pci_enable_msix(adapter->pdev, adapter->msix_entries,
				      vectors);
		if (!err) /* Success in acquiring all requested vectors. */
			break;
		else if (err < 0)
			vectors = 0; /* Nasty failure, quit now */
		else /* err == number of vectors we should try again with */
			vectors = err;
	}

	if (vectors < vector_threshold) {
		/* Can't allocate enough MSI-X interrupts?  Oh well.
		 * This just means we'll go with either a single MSI
		 * vector or fall back to legacy interrupts.
		 */
		netif_printk(adapter, hw, KERN_DEBUG, adapter->netdev,
			     "Unable to allocate MSI-X interrupts\n");
		adapter->flags &= ~IXGBE_FLAG_MSIX_ENABLED;
		kfree(adapter->msix_entries);
		adapter->msix_entries = NULL;
	} else {
		adapter->flags |= IXGBE_FLAG_MSIX_ENABLED; /* Woot! */
		/*
		 * Adjust for only the vectors we'll use, which is minimum
		 * of max_msix_q_vectors + NON_Q_VECTORS, or the number of
		 * vectors we were allocated.
		 */
		adapter->num_msix_vectors = min(vectors,
				   adapter->max_msix_q_vectors + NON_Q_VECTORS);
	}
}

/**
 * ixgbe_cache_ring_rss - Descriptor ring to register mapping for RSS
 * @adapter: board private structure to initialize
 *
 * Cache the descriptor ring offsets for RSS to the assigned rings.
 *
 **/
static inline bool ixgbe_cache_ring_rss(struct ixgbe_adapter *adapter)
{
	int i;

	if (!(adapter->flags & IXGBE_FLAG_RSS_ENABLED))
		return false;

	for (i = 0; i < adapter->num_rx_queues; i++)
		adapter->rx_ring[i]->reg_idx = i;
	for (i = 0; i < adapter->num_tx_queues; i++)
		adapter->tx_ring[i]->reg_idx = i;

	return true;
}

#ifdef CONFIG_IXGBE_DCB
/**
 * ixgbe_cache_ring_dcb - Descriptor ring to register mapping for DCB
 * @adapter: board private structure to initialize
 *
 * Cache the descriptor ring offsets for DCB to the assigned rings.
 *
 **/
static inline bool ixgbe_cache_ring_dcb(struct ixgbe_adapter *adapter)
{
	int i;
	bool ret = false;
	int dcb_i = adapter->ring_feature[RING_F_DCB].indices;

	if (!(adapter->flags & IXGBE_FLAG_DCB_ENABLED))
		return false;

	/* the number of queues is assumed to be symmetric */
	switch (adapter->hw.mac.type) {
	case ixgbe_mac_82598EB:
		for (i = 0; i < dcb_i; i++) {
			adapter->rx_ring[i]->reg_idx = i << 3;
			adapter->tx_ring[i]->reg_idx = i << 2;
		}
		ret = true;
		break;
	case ixgbe_mac_82599EB:
	case ixgbe_mac_X540:
		if (dcb_i == 8) {
			/*
			 * Tx TC0 starts at: descriptor queue 0
			 * Tx TC1 starts at: descriptor queue 32
			 * Tx TC2 starts at: descriptor queue 64
			 * Tx TC3 starts at: descriptor queue 80
			 * Tx TC4 starts at: descriptor queue 96
			 * Tx TC5 starts at: descriptor queue 104
			 * Tx TC6 starts at: descriptor queue 112
			 * Tx TC7 starts at: descriptor queue 120
			 *
			 * Rx TC0-TC7 are offset by 16 queues each
			 */
			for (i = 0; i < 3; i++) {
				adapter->tx_ring[i]->reg_idx = i << 5;
				adapter->rx_ring[i]->reg_idx = i << 4;
			}
			for ( ; i < 5; i++) {
				adapter->tx_ring[i]->reg_idx = ((i + 2) << 4);
				adapter->rx_ring[i]->reg_idx = i << 4;
			}
			for ( ; i < dcb_i; i++) {
				adapter->tx_ring[i]->reg_idx = ((i + 8) << 3);
				adapter->rx_ring[i]->reg_idx = i << 4;
			}
			ret = true;
		} else if (dcb_i == 4) {
			/*
			 * Tx TC0 starts at: descriptor queue 0
			 * Tx TC1 starts at: descriptor queue 64
			 * Tx TC2 starts at: descriptor queue 96
			 * Tx TC3 starts at: descriptor queue 112
			 *
			 * Rx TC0-TC3 are offset by 32 queues each
			 */
			adapter->tx_ring[0]->reg_idx = 0;
			adapter->tx_ring[1]->reg_idx = 64;
			adapter->tx_ring[2]->reg_idx = 96;
			adapter->tx_ring[3]->reg_idx = 112;
			for (i = 0 ; i < dcb_i; i++)
				adapter->rx_ring[i]->reg_idx = i << 5;
			ret = true;
		}
		break;
	default:
		break;
	}
	return ret;
}
#endif

/**
 * ixgbe_cache_ring_fdir - Descriptor ring to register mapping for Flow Director
 * @adapter: board private structure to initialize
 *
 * Cache the descriptor ring offsets for Flow Director to the assigned rings.
 *
 **/
static inline bool ixgbe_cache_ring_fdir(struct ixgbe_adapter *adapter)
{
	int i;
	bool ret = false;

	if (adapter->flags & IXGBE_FLAG_RSS_ENABLED &&
	    ((adapter->flags & IXGBE_FLAG_FDIR_HASH_CAPABLE) ||
	     (adapter->flags & IXGBE_FLAG_FDIR_PERFECT_CAPABLE))) {
		for (i = 0; i < adapter->num_rx_queues; i++)
			adapter->rx_ring[i]->reg_idx = i;
		for (i = 0; i < adapter->num_tx_queues; i++)
			adapter->tx_ring[i]->reg_idx = i;
		ret = true;
	}

	return ret;
}

#ifdef IXGBE_FCOE
/**
 * ixgbe_cache_ring_fcoe - Descriptor ring to register mapping for the FCoE
 * @adapter: board private structure to initialize
 *
 * Cache the descriptor ring offsets for FCoE mode to the assigned rings.
 *
 */
static inline bool ixgbe_cache_ring_fcoe(struct ixgbe_adapter *adapter)
{
	struct ixgbe_ring_feature *f = &adapter->ring_feature[RING_F_FCOE];
	int i;
	u8 fcoe_rx_i = 0, fcoe_tx_i = 0;

	if (!(adapter->flags & IXGBE_FLAG_FCOE_ENABLED))
		return false;

#ifdef CONFIG_IXGBE_DCB
	if (adapter->flags & IXGBE_FLAG_DCB_ENABLED) {
		struct ixgbe_fcoe *fcoe = &adapter->fcoe;

		ixgbe_cache_ring_dcb(adapter);
		/* find out queues in TC for FCoE */
		fcoe_rx_i = adapter->rx_ring[fcoe->tc]->reg_idx + 1;
		fcoe_tx_i = adapter->tx_ring[fcoe->tc]->reg_idx + 1;
		/*
		 * In 82599, the number of Tx queues for each traffic
		 * class for both 8-TC and 4-TC modes are:
		 * TCs  : TC0 TC1 TC2 TC3 TC4 TC5 TC6 TC7
		 * 8 TCs:  32  32  16  16   8   8   8   8
		 * 4 TCs:  64  64  32  32
		 * We have max 8 queues for FCoE, where 8 the is
		 * FCoE redirection table size. If TC for FCoE is
		 * less than or equal to TC3, we have enough queues
		 * to add max of 8 queues for FCoE, so we start FCoE
		 * Tx queue from the next one, i.e., reg_idx + 1.
		 * If TC for FCoE is above TC3, implying 8 TC mode,
		 * and we need 8 for FCoE, we have to take all queues
		 * in that traffic class for FCoE.
		 */
		if ((f->indices == IXGBE_FCRETA_SIZE) && (fcoe->tc > 3))
			fcoe_tx_i--;
	}
#endif /* CONFIG_IXGBE_DCB */
	if (adapter->flags & IXGBE_FLAG_RSS_ENABLED) {
		if ((adapter->flags & IXGBE_FLAG_FDIR_HASH_CAPABLE) ||
		    (adapter->flags & IXGBE_FLAG_FDIR_PERFECT_CAPABLE))
			ixgbe_cache_ring_fdir(adapter);
		else
			ixgbe_cache_ring_rss(adapter);

		fcoe_rx_i = f->mask;
		fcoe_tx_i = f->mask;
	}
	for (i = 0; i < f->indices; i++, fcoe_rx_i++, fcoe_tx_i++) {
		adapter->rx_ring[f->mask + i]->reg_idx = fcoe_rx_i;
		adapter->tx_ring[f->mask + i]->reg_idx = fcoe_tx_i;
	}
	return true;
}

#endif /* IXGBE_FCOE */
/**
 * ixgbe_cache_ring_sriov - Descriptor ring to register mapping for sriov
 * @adapter: board private structure to initialize
 *
 * SR-IOV doesn't use any descriptor rings but changes the default if
 * no other mapping is used.
 *
 */
static inline bool ixgbe_cache_ring_sriov(struct ixgbe_adapter *adapter)
{
	adapter->rx_ring[0]->reg_idx = adapter->num_vfs * 2;
	adapter->tx_ring[0]->reg_idx = adapter->num_vfs * 2;
	if (adapter->num_vfs)
		return true;
	else
		return false;
}

/**
 * ixgbe_cache_ring_register - Descriptor ring to register mapping
 * @adapter: board private structure to initialize
 *
 * Once we know the feature-set enabled for the device, we'll cache
 * the register offset the descriptor ring is assigned to.
 *
 * Note, the order the various feature calls is important.  It must start with
 * the "most" features enabled at the same time, then trickle down to the
 * least amount of features turned on at once.
 **/
static void ixgbe_cache_ring_register(struct ixgbe_adapter *adapter)
{
	/* start with default case */
	adapter->rx_ring[0]->reg_idx = 0;
	adapter->tx_ring[0]->reg_idx = 0;

	if (ixgbe_cache_ring_sriov(adapter))
		return;

#ifdef IXGBE_FCOE
	if (ixgbe_cache_ring_fcoe(adapter))
		return;

#endif /* IXGBE_FCOE */
#ifdef CONFIG_IXGBE_DCB
	if (ixgbe_cache_ring_dcb(adapter))
		return;

#endif
	if (ixgbe_cache_ring_fdir(adapter))
		return;

	if (ixgbe_cache_ring_rss(adapter))
		return;
}

/**
 * ixgbe_alloc_queues - Allocate memory for all rings
 * @adapter: board private structure to initialize
 *
 * We allocate one ring per queue at run-time since we don't know the
 * number of queues at compile-time.  The polling_netdev array is
 * intended for Multiqueue, but should work fine with a single queue.
 **/
static int ixgbe_alloc_queues(struct ixgbe_adapter *adapter)
{
	int rx = 0, tx = 0, nid = adapter->node;

	if (nid < 0 || !node_online(nid))
		nid = first_online_node;

	for (; tx < adapter->num_tx_queues; tx++) {
		struct ixgbe_ring *ring;

		ring = kzalloc_node(sizeof(*ring), GFP_KERNEL, nid);
		if (!ring)
			ring = kzalloc(sizeof(*ring), GFP_KERNEL);
		if (!ring)
			goto err_allocation;
		ring->count = adapter->tx_ring_count;
		ring->queue_index = tx;
		ring->numa_node = nid;
		ring->dev = &adapter->pdev->dev;
		ring->netdev = adapter->netdev;

		adapter->tx_ring[tx] = ring;
	}

	for (; rx < adapter->num_rx_queues; rx++) {
		struct ixgbe_ring *ring;

		ring = kzalloc_node(sizeof(*ring), GFP_KERNEL, nid);
		if (!ring)
			ring = kzalloc(sizeof(*ring), GFP_KERNEL);
		if (!ring)
			goto err_allocation;
		ring->count = adapter->rx_ring_count;
		ring->queue_index = rx;
		ring->numa_node = nid;
		ring->dev = &adapter->pdev->dev;
		ring->netdev = adapter->netdev;

		adapter->rx_ring[rx] = ring;
	}

	ixgbe_cache_ring_register(adapter);

	return 0;

err_allocation:
	while (tx)
		kfree(adapter->tx_ring[--tx]);

	while (rx)
		kfree(adapter->rx_ring[--rx]);
	return -ENOMEM;
}

/**
 * ixgbe_set_interrupt_capability - set MSI-X or MSI if supported
 * @adapter: board private structure to initialize
 *
 * Attempt to configure the interrupts using the best available
 * capabilities of the hardware and the kernel.
 **/
static int ixgbe_set_interrupt_capability(struct ixgbe_adapter *adapter)
{
	struct ixgbe_hw *hw = &adapter->hw;
	int err = 0;
	int vector, v_budget;

	/*
	 * It's easy to be greedy for MSI-X vectors, but it really
	 * doesn't do us much good if we have a lot more vectors
	 * than CPU's.  So let's be conservative and only ask for
	 * (roughly) the same number of vectors as there are CPU's.
	 */
	v_budget = min(adapter->num_rx_queues + adapter->num_tx_queues,
		       (int)num_online_cpus()) + NON_Q_VECTORS;

	/*
	 * At the same time, hardware can only support a maximum of
	 * hw.mac->max_msix_vectors vectors.  With features
	 * such as RSS and VMDq, we can easily surpass the number of Rx and Tx
	 * descriptor queues supported by our device.  Thus, we cap it off in
	 * those rare cases where the cpu count also exceeds our vector limit.
	 */
	v_budget = min(v_budget, (int)hw->mac.max_msix_vectors);

	/* A failure in MSI-X entry allocation isn't fatal, but it does
	 * mean we disable MSI-X capabilities of the adapter. */
	adapter->msix_entries = kcalloc(v_budget,
					sizeof(struct msix_entry), GFP_KERNEL);
	if (adapter->msix_entries) {
		for (vector = 0; vector < v_budget; vector++)
			adapter->msix_entries[vector].entry = vector;

		ixgbe_acquire_msix_vectors(adapter, v_budget);

		if (adapter->flags & IXGBE_FLAG_MSIX_ENABLED)
			goto out;
	}

	adapter->flags &= ~IXGBE_FLAG_DCB_ENABLED;
	adapter->flags &= ~IXGBE_FLAG_RSS_ENABLED;
	adapter->flags &= ~IXGBE_FLAG_FDIR_HASH_CAPABLE;
	adapter->flags &= ~IXGBE_FLAG_FDIR_PERFECT_CAPABLE;
	adapter->atr_sample_rate = 0;
	if (adapter->flags & IXGBE_FLAG_SRIOV_ENABLED)
		ixgbe_disable_sriov(adapter);

	err = ixgbe_set_num_queues(adapter);
	if (err)
		return err;

	err = pci_enable_msi(adapter->pdev);
	if (!err) {
		adapter->flags |= IXGBE_FLAG_MSI_ENABLED;
	} else {
		netif_printk(adapter, hw, KERN_DEBUG, adapter->netdev,
			     "Unable to allocate MSI interrupt, "
			     "falling back to legacy.  Error: %d\n", err);
		/* reset err */
		err = 0;
	}

out:
	return err;
}

/**
 * ixgbe_alloc_q_vectors - Allocate memory for interrupt vectors
 * @adapter: board private structure to initialize
 *
 * We allocate one q_vector per queue interrupt.  If allocation fails we
 * return -ENOMEM.
 **/
static int ixgbe_alloc_q_vectors(struct ixgbe_adapter *adapter)
{
	int q_idx, num_q_vectors;
	struct ixgbe_q_vector *q_vector;
	int napi_vectors;
	int (*poll)(struct napi_struct *, int);

	if (adapter->flags & IXGBE_FLAG_MSIX_ENABLED) {
		num_q_vectors = adapter->num_msix_vectors - NON_Q_VECTORS;
		napi_vectors = adapter->num_rx_queues;
		poll = &ixgbe_clean_rxtx_many;
	} else {
		num_q_vectors = 1;
		napi_vectors = 1;
		poll = &ixgbe_poll;
	}

	for (q_idx = 0; q_idx < num_q_vectors; q_idx++) {
		q_vector = kzalloc_node(sizeof(struct ixgbe_q_vector),
					GFP_KERNEL, adapter->node);
		if (!q_vector)
			q_vector = kzalloc(sizeof(struct ixgbe_q_vector),
					   GFP_KERNEL);
		if (!q_vector)
			goto err_out;
		q_vector->adapter = adapter;
		if (q_vector->txr_count && !q_vector->rxr_count)
			q_vector->eitr = adapter->tx_eitr_param;
		else
			q_vector->eitr = adapter->rx_eitr_param;
		q_vector->v_idx = q_idx;
		netif_napi_add(adapter->netdev, &q_vector->napi, (*poll), 64);
		adapter->q_vector[q_idx] = q_vector;
	}

	return 0;

err_out:
	while (q_idx) {
		q_idx--;
		q_vector = adapter->q_vector[q_idx];
		netif_napi_del(&q_vector->napi);
		kfree(q_vector);
		adapter->q_vector[q_idx] = NULL;
	}
	return -ENOMEM;
}

/**
 * ixgbe_free_q_vectors - Free memory allocated for interrupt vectors
 * @adapter: board private structure to initialize
 *
 * This function frees the memory allocated to the q_vectors.  In addition if
 * NAPI is enabled it will delete any references to the NAPI struct prior
 * to freeing the q_vector.
 **/
static void ixgbe_free_q_vectors(struct ixgbe_adapter *adapter)
{
	int q_idx, num_q_vectors;

	if (adapter->flags & IXGBE_FLAG_MSIX_ENABLED)
		num_q_vectors = adapter->num_msix_vectors - NON_Q_VECTORS;
	else
		num_q_vectors = 1;

	for (q_idx = 0; q_idx < num_q_vectors; q_idx++) {
		struct ixgbe_q_vector *q_vector = adapter->q_vector[q_idx];
		adapter->q_vector[q_idx] = NULL;
		netif_napi_del(&q_vector->napi);
		kfree(q_vector);
	}
}

static void ixgbe_reset_interrupt_capability(struct ixgbe_adapter *adapter)
{
	if (adapter->flags & IXGBE_FLAG_MSIX_ENABLED) {
		adapter->flags &= ~IXGBE_FLAG_MSIX_ENABLED;
		pci_disable_msix(adapter->pdev);
		kfree(adapter->msix_entries);
		adapter->msix_entries = NULL;
	} else if (adapter->flags & IXGBE_FLAG_MSI_ENABLED) {
		adapter->flags &= ~IXGBE_FLAG_MSI_ENABLED;
		pci_disable_msi(adapter->pdev);
	}
}

/**
 * ixgbe_init_interrupt_scheme - Determine proper interrupt scheme
 * @adapter: board private structure to initialize
 *
 * We determine which interrupt scheme to use based on...
 * - Kernel support (MSI, MSI-X)
 *   - which can be user-defined (via MODULE_PARAM)
 * - Hardware queue count (num_*_queues)
 *   - defined by miscellaneous hardware support/features (RSS, etc.)
 **/
int ixgbe_init_interrupt_scheme(struct ixgbe_adapter *adapter)
{
	int err;

	/* Number of supported queues */
	err = ixgbe_set_num_queues(adapter);
	if (err)
		return err;

	err = ixgbe_set_interrupt_capability(adapter);
	if (err) {
		e_dev_err("Unable to setup interrupt capabilities\n");
		goto err_set_interrupt;
	}

	err = ixgbe_alloc_q_vectors(adapter);
	if (err) {
		e_dev_err("Unable to allocate memory for queue vectors\n");
		goto err_alloc_q_vectors;
	}

	err = ixgbe_alloc_queues(adapter);
	if (err) {
		e_dev_err("Unable to allocate memory for queues\n");
		goto err_alloc_queues;
	}

	e_dev_info("Multiqueue %s: Rx Queue count = %u, Tx Queue count = %u\n",
		   (adapter->num_rx_queues > 1) ? "Enabled" : "Disabled",
		   adapter->num_rx_queues, adapter->num_tx_queues);

	set_bit(__IXGBE_DOWN, &adapter->state);

	return 0;

err_alloc_queues:
	ixgbe_free_q_vectors(adapter);
err_alloc_q_vectors:
	ixgbe_reset_interrupt_capability(adapter);
err_set_interrupt:
	return err;
}

static void ring_free_rcu(struct rcu_head *head)
{
	kfree(container_of(head, struct ixgbe_ring, rcu));
}

/**
 * ixgbe_clear_interrupt_scheme - Clear the current interrupt scheme settings
 * @adapter: board private structure to clear interrupt scheme on
 *
 * We go through and clear interrupt specific resources and reset the structure
 * to pre-load conditions
 **/
void ixgbe_clear_interrupt_scheme(struct ixgbe_adapter *adapter)
{
	int i;

	for (i = 0; i < adapter->num_tx_queues; i++) {
		kfree(adapter->tx_ring[i]);
		adapter->tx_ring[i] = NULL;
	}
	for (i = 0; i < adapter->num_rx_queues; i++) {
		struct ixgbe_ring *ring = adapter->rx_ring[i];

		/* ixgbe_get_stats64() might access this ring, we must wait
		 * a grace period before freeing it.
		 */
		call_rcu(&ring->rcu, ring_free_rcu);
		adapter->rx_ring[i] = NULL;
	}

	adapter->num_tx_queues = 0;
	adapter->num_rx_queues = 0;

	ixgbe_free_q_vectors(adapter);
	ixgbe_reset_interrupt_capability(adapter);
}

/**
 * ixgbe_sfp_timer - worker thread to find a missing module
 * @data: pointer to our adapter struct
 **/
static void ixgbe_sfp_timer(unsigned long data)
{
	struct ixgbe_adapter *adapter = (struct ixgbe_adapter *)data;

	/*
	 * Do the sfp_timer outside of interrupt context due to the
	 * delays that sfp+ detection requires
	 */
	schedule_work(&adapter->sfp_task);
}

/**
 * ixgbe_sfp_task - worker thread to find a missing module
 * @work: pointer to work_struct containing our data
 **/
static void ixgbe_sfp_task(struct work_struct *work)
{
	struct ixgbe_adapter *adapter = container_of(work,
						     struct ixgbe_adapter,
						     sfp_task);
	struct ixgbe_hw *hw = &adapter->hw;

	if ((hw->phy.type == ixgbe_phy_nl) &&
	    (hw->phy.sfp_type == ixgbe_sfp_type_not_present)) {
		s32 ret = hw->phy.ops.identify_sfp(hw);
		if (ret == IXGBE_ERR_SFP_NOT_PRESENT)
			goto reschedule;
		ret = hw->phy.ops.reset(hw);
		if (ret == IXGBE_ERR_SFP_NOT_SUPPORTED) {
			e_dev_err("failed to initialize because an unsupported "
				  "SFP+ module type was detected.\n");
			e_dev_err("Reload the driver after installing a "
				  "supported module.\n");
			unregister_netdev(adapter->netdev);
		} else {
			e_info(probe, "detected SFP+: %d\n", hw->phy.sfp_type);
		}
		/* don't need this routine any more */
		clear_bit(__IXGBE_SFP_MODULE_NOT_FOUND, &adapter->state);
	}
	return;
reschedule:
	if (test_bit(__IXGBE_SFP_MODULE_NOT_FOUND, &adapter->state))
		mod_timer(&adapter->sfp_timer,
			  round_jiffies(jiffies + (2 * HZ)));
}

/**
 * ixgbe_sw_init - Initialize general software structures (struct ixgbe_adapter)
 * @adapter: board private structure to initialize
 *
 * ixgbe_sw_init initializes the Adapter private data structure.
 * Fields are initialized based on PCI device information and
 * OS network device settings (MTU size).
 **/
static int __devinit ixgbe_sw_init(struct ixgbe_adapter *adapter)
{
	struct ixgbe_hw *hw = &adapter->hw;
	struct pci_dev *pdev = adapter->pdev;
	struct net_device *dev = adapter->netdev;
	unsigned int rss;
#ifdef CONFIG_IXGBE_DCB
	int j;
	struct tc_configuration *tc;
#endif
	int max_frame = dev->mtu + ETH_HLEN + ETH_FCS_LEN;

	/* PCI config space info */

	hw->vendor_id = pdev->vendor;
	hw->device_id = pdev->device;
	hw->revision_id = pdev->revision;
	hw->subsystem_vendor_id = pdev->subsystem_vendor;
	hw->subsystem_device_id = pdev->subsystem_device;

	/* Set capability flags */
	rss = min(IXGBE_MAX_RSS_INDICES, (int)num_online_cpus());
	adapter->ring_feature[RING_F_RSS].indices = rss;
	adapter->flags |= IXGBE_FLAG_RSS_ENABLED;
	adapter->ring_feature[RING_F_DCB].indices = IXGBE_MAX_DCB_INDICES;
	switch (hw->mac.type) {
	case ixgbe_mac_82598EB:
		if (hw->device_id == IXGBE_DEV_ID_82598AT)
			adapter->flags |= IXGBE_FLAG_FAN_FAIL_CAPABLE;
		adapter->max_msix_q_vectors = MAX_MSIX_Q_VECTORS_82598;
		break;
	case ixgbe_mac_82599EB:
	case ixgbe_mac_X540:
		adapter->max_msix_q_vectors = MAX_MSIX_Q_VECTORS_82599;
		adapter->flags2 |= IXGBE_FLAG2_RSC_CAPABLE;
		adapter->flags2 |= IXGBE_FLAG2_RSC_ENABLED;
		if (hw->device_id == IXGBE_DEV_ID_82599_T3_LOM)
			adapter->flags2 |= IXGBE_FLAG2_TEMP_SENSOR_CAPABLE;
		if (dev->features & NETIF_F_NTUPLE) {
			/* Flow Director perfect filter enabled */
			adapter->flags |= IXGBE_FLAG_FDIR_PERFECT_CAPABLE;
			adapter->atr_sample_rate = 0;
			spin_lock_init(&adapter->fdir_perfect_lock);
		} else {
			/* Flow Director hash filters enabled */
			adapter->flags |= IXGBE_FLAG_FDIR_HASH_CAPABLE;
			adapter->atr_sample_rate = 20;
		}
		adapter->ring_feature[RING_F_FDIR].indices =
							 IXGBE_MAX_FDIR_INDICES;
		adapter->fdir_pballoc = 0;
#ifdef IXGBE_FCOE
		adapter->flags |= IXGBE_FLAG_FCOE_CAPABLE;
		adapter->flags &= ~IXGBE_FLAG_FCOE_ENABLED;
		adapter->ring_feature[RING_F_FCOE].indices = 0;
#ifdef CONFIG_IXGBE_DCB
		/* Default traffic class to use for FCoE */
		adapter->fcoe.tc = IXGBE_FCOE_DEFTC;
		adapter->fcoe.up = IXGBE_FCOE_DEFTC;
#endif
#endif /* IXGBE_FCOE */
		break;
	default:
		break;
	}

#ifdef CONFIG_IXGBE_DCB
	/* Configure DCB traffic classes */
	for (j = 0; j < MAX_TRAFFIC_CLASS; j++) {
		tc = &adapter->dcb_cfg.tc_config[j];
		tc->path[DCB_TX_CONFIG].bwg_id = 0;
		tc->path[DCB_TX_CONFIG].bwg_percent = 12 + (j & 1);
		tc->path[DCB_RX_CONFIG].bwg_id = 0;
		tc->path[DCB_RX_CONFIG].bwg_percent = 12 + (j & 1);
		tc->dcb_pfc = pfc_disabled;
	}
	adapter->dcb_cfg.bw_percentage[DCB_TX_CONFIG][0] = 100;
	adapter->dcb_cfg.bw_percentage[DCB_RX_CONFIG][0] = 100;
	adapter->dcb_cfg.rx_pba_cfg = pba_equal;
	adapter->dcb_cfg.pfc_mode_enable = false;
	adapter->dcb_cfg.round_robin_enable = false;
	adapter->dcb_set_bitmap = 0x00;
	ixgbe_copy_dcb_cfg(&adapter->dcb_cfg, &adapter->temp_dcb_cfg,
			   adapter->ring_feature[RING_F_DCB].indices);

#endif

	/* default flow control settings */
	hw->fc.requested_mode = ixgbe_fc_full;
	hw->fc.current_mode = ixgbe_fc_full;	/* init for ethtool output */
#ifdef CONFIG_DCB
	adapter->last_lfc_mode = hw->fc.current_mode;
#endif
	hw->fc.high_water = FC_HIGH_WATER(max_frame);
	hw->fc.low_water = FC_LOW_WATER(max_frame);
	hw->fc.pause_time = IXGBE_DEFAULT_FCPAUSE;
	hw->fc.send_xon = true;
	hw->fc.disable_fc_autoneg = false;

	/* enable itr by default in dynamic mode */
	adapter->rx_itr_setting = 1;
	adapter->rx_eitr_param = 20000;
	adapter->tx_itr_setting = 1;
	adapter->tx_eitr_param = 10000;

	/* set defaults for eitr in MegaBytes */
	adapter->eitr_low = 10;
	adapter->eitr_high = 20;

	/* set default ring sizes */
	adapter->tx_ring_count = IXGBE_DEFAULT_TXD;
	adapter->rx_ring_count = IXGBE_DEFAULT_RXD;

	/* initialize eeprom parameters */
	if (ixgbe_init_eeprom_params_generic(hw)) {
		e_dev_err("EEPROM initialization failed\n");
		return -EIO;
	}

	/* enable rx csum by default */
	adapter->flags |= IXGBE_FLAG_RX_CSUM_ENABLED;

	/* get assigned NUMA node */
	adapter->node = dev_to_node(&pdev->dev);

	set_bit(__IXGBE_DOWN, &adapter->state);

	return 0;
}

/**
 * ixgbe_setup_tx_resources - allocate Tx resources (Descriptors)
 * @tx_ring:    tx descriptor ring (for a specific queue) to setup
 *
 * Return 0 on success, negative on failure
 **/
int ixgbe_setup_tx_resources(struct ixgbe_ring *tx_ring)
{
	struct device *dev = tx_ring->dev;
	int size;

	size = sizeof(struct ixgbe_tx_buffer) * tx_ring->count;
	tx_ring->tx_buffer_info = vzalloc_node(size, tx_ring->numa_node);
	if (!tx_ring->tx_buffer_info)
		tx_ring->tx_buffer_info = vzalloc(size);
	if (!tx_ring->tx_buffer_info)
		goto err;

	/* round up to nearest 4K */
	tx_ring->size = tx_ring->count * sizeof(union ixgbe_adv_tx_desc);
	tx_ring->size = ALIGN(tx_ring->size, 4096);

	tx_ring->desc = dma_alloc_coherent(dev, tx_ring->size,
					   &tx_ring->dma, GFP_KERNEL);
	if (!tx_ring->desc)
		goto err;

	tx_ring->next_to_use = 0;
	tx_ring->next_to_clean = 0;
	tx_ring->work_limit = tx_ring->count;
	return 0;

err:
	vfree(tx_ring->tx_buffer_info);
	tx_ring->tx_buffer_info = NULL;
	dev_err(dev, "Unable to allocate memory for the Tx descriptor ring\n");
	return -ENOMEM;
}

/**
 * ixgbe_setup_all_tx_resources - allocate all queues Tx resources
 * @adapter: board private structure
 *
 * If this function returns with an error, then it's possible one or
 * more of the rings is populated (while the rest are not).  It is the
 * callers duty to clean those orphaned rings.
 *
 * Return 0 on success, negative on failure
 **/
static int ixgbe_setup_all_tx_resources(struct ixgbe_adapter *adapter)
{
	int i, err = 0;

	for (i = 0; i < adapter->num_tx_queues; i++) {
		err = ixgbe_setup_tx_resources(adapter->tx_ring[i]);
		if (!err)
			continue;
		e_err(probe, "Allocation for Tx Queue %u failed\n", i);
		break;
	}

	return err;
}

/**
 * ixgbe_setup_rx_resources - allocate Rx resources (Descriptors)
 * @rx_ring:    rx descriptor ring (for a specific queue) to setup
 *
 * Returns 0 on success, negative on failure
 **/
int ixgbe_setup_rx_resources(struct ixgbe_ring *rx_ring)
{
	struct device *dev = rx_ring->dev;
	int size;

	size = sizeof(struct ixgbe_rx_buffer) * rx_ring->count;
	rx_ring->rx_buffer_info = vzalloc_node(size, rx_ring->numa_node);
	if (!rx_ring->rx_buffer_info)
		rx_ring->rx_buffer_info = vzalloc(size);
	if (!rx_ring->rx_buffer_info)
		goto err;

	/* Round up to nearest 4K */
	rx_ring->size = rx_ring->count * sizeof(union ixgbe_adv_rx_desc);
	rx_ring->size = ALIGN(rx_ring->size, 4096);

	rx_ring->desc = dma_alloc_coherent(dev, rx_ring->size,
					   &rx_ring->dma, GFP_KERNEL);

	if (!rx_ring->desc)
		goto err;

	rx_ring->next_to_clean = 0;
	rx_ring->next_to_use = 0;

	return 0;
err:
	vfree(rx_ring->rx_buffer_info);
	rx_ring->rx_buffer_info = NULL;
	dev_err(dev, "Unable to allocate memory for the Rx descriptor ring\n");
	return -ENOMEM;
}

/**
 * ixgbe_setup_all_rx_resources - allocate all queues Rx resources
 * @adapter: board private structure
 *
 * If this function returns with an error, then it's possible one or
 * more of the rings is populated (while the rest are not).  It is the
 * callers duty to clean those orphaned rings.
 *
 * Return 0 on success, negative on failure
 **/
static int ixgbe_setup_all_rx_resources(struct ixgbe_adapter *adapter)
{
	int i, err = 0;

	for (i = 0; i < adapter->num_rx_queues; i++) {
		err = ixgbe_setup_rx_resources(adapter->rx_ring[i]);
		if (!err)
			continue;
		e_err(probe, "Allocation for Rx Queue %u failed\n", i);
		break;
	}

	return err;
}

/**
 * ixgbe_free_tx_resources - Free Tx Resources per Queue
 * @tx_ring: Tx descriptor ring for a specific queue
 *
 * Free all transmit software resources
 **/
void ixgbe_free_tx_resources(struct ixgbe_ring *tx_ring)
{
	ixgbe_clean_tx_ring(tx_ring);

	vfree(tx_ring->tx_buffer_info);
	tx_ring->tx_buffer_info = NULL;

	/* if not set, then don't free */
	if (!tx_ring->desc)
		return;

	dma_free_coherent(tx_ring->dev, tx_ring->size,
			  tx_ring->desc, tx_ring->dma);

	tx_ring->desc = NULL;
}

/**
 * ixgbe_free_all_tx_resources - Free Tx Resources for All Queues
 * @adapter: board private structure
 *
 * Free all transmit software resources
 **/
static void ixgbe_free_all_tx_resources(struct ixgbe_adapter *adapter)
{
	int i;

	for (i = 0; i < adapter->num_tx_queues; i++)
		if (adapter->tx_ring[i]->desc)
			ixgbe_free_tx_resources(adapter->tx_ring[i]);
}

/**
 * ixgbe_free_rx_resources - Free Rx Resources
 * @rx_ring: ring to clean the resources from
 *
 * Free all receive software resources
 **/
void ixgbe_free_rx_resources(struct ixgbe_ring *rx_ring)
{
	ixgbe_clean_rx_ring(rx_ring);

	vfree(rx_ring->rx_buffer_info);
	rx_ring->rx_buffer_info = NULL;

	/* if not set, then don't free */
	if (!rx_ring->desc)
		return;

	dma_free_coherent(rx_ring->dev, rx_ring->size,
			  rx_ring->desc, rx_ring->dma);

	rx_ring->desc = NULL;
}

/**
 * ixgbe_free_all_rx_resources - Free Rx Resources for All Queues
 * @adapter: board private structure
 *
 * Free all receive software resources
 **/
static void ixgbe_free_all_rx_resources(struct ixgbe_adapter *adapter)
{
	int i;

	for (i = 0; i < adapter->num_rx_queues; i++)
		if (adapter->rx_ring[i]->desc)
			ixgbe_free_rx_resources(adapter->rx_ring[i]);
}

/**
 * ixgbe_change_mtu - Change the Maximum Transfer Unit
 * @netdev: network interface device structure
 * @new_mtu: new value for maximum frame size
 *
 * Returns 0 on success, negative on failure
 **/
static int ixgbe_change_mtu(struct net_device *netdev, int new_mtu)
{
	struct ixgbe_adapter *adapter = netdev_priv(netdev);
	struct ixgbe_hw *hw = &adapter->hw;
	int max_frame = new_mtu + ETH_HLEN + ETH_FCS_LEN;

	/* MTU < 68 is an error and causes problems on some kernels */
	if ((new_mtu < 68) || (max_frame > IXGBE_MAX_JUMBO_FRAME_SIZE))
		return -EINVAL;

	e_info(probe, "changing MTU from %d to %d\n", netdev->mtu, new_mtu);
	/* must set new MTU before calling down or up */
	netdev->mtu = new_mtu;

	hw->fc.high_water = FC_HIGH_WATER(max_frame);
	hw->fc.low_water = FC_LOW_WATER(max_frame);

	if (netif_running(netdev))
		ixgbe_reinit_locked(adapter);

	return 0;
}

/**
 * ixgbe_open - Called when a network interface is made active
 * @netdev: network interface device structure
 *
 * Returns 0 on success, negative value on failure
 *
 * The open entry point is called when a network interface is made
 * active by the system (IFF_UP).  At this point all resources needed
 * for transmit and receive operations are allocated, the interrupt
 * handler is registered with the OS, the watchdog timer is started,
 * and the stack is notified that the interface is ready.
 **/
static int ixgbe_open(struct net_device *netdev)
{
	struct ixgbe_adapter *adapter = netdev_priv(netdev);
	int err;

	/* disallow open during test */
	if (test_bit(__IXGBE_TESTING, &adapter->state))
		return -EBUSY;

	netif_carrier_off(netdev);

	/* allocate transmit descriptors */
	err = ixgbe_setup_all_tx_resources(adapter);
	if (err)
		goto err_setup_tx;

	/* allocate receive descriptors */
	err = ixgbe_setup_all_rx_resources(adapter);
	if (err)
		goto err_setup_rx;

	ixgbe_configure(adapter);

	err = ixgbe_request_irq(adapter);
	if (err)
		goto err_req_irq;

	err = ixgbe_up_complete(adapter);
	if (err)
		goto err_up;

	netif_tx_start_all_queues(netdev);

	return 0;

err_up:
	ixgbe_release_hw_control(adapter);
	ixgbe_free_irq(adapter);
err_req_irq:
err_setup_rx:
	ixgbe_free_all_rx_resources(adapter);
err_setup_tx:
	ixgbe_free_all_tx_resources(adapter);
	ixgbe_reset(adapter);

	return err;
}

/**
 * ixgbe_close - Disables a network interface
 * @netdev: network interface device structure
 *
 * Returns 0, this is not allowed to fail
 *
 * The close entry point is called when an interface is de-activated
 * by the OS.  The hardware is still under the drivers control, but
 * needs to be disabled.  A global MAC reset is issued to stop the
 * hardware, and all transmit and receive resources are freed.
 **/
static int ixgbe_close(struct net_device *netdev)
{
	struct ixgbe_adapter *adapter = netdev_priv(netdev);

	ixgbe_down(adapter);
	ixgbe_free_irq(adapter);

	ixgbe_free_all_tx_resources(adapter);
	ixgbe_free_all_rx_resources(adapter);

	ixgbe_release_hw_control(adapter);

	return 0;
}

#ifdef CONFIG_PM
static int ixgbe_resume(struct pci_dev *pdev)
{
	struct ixgbe_adapter *adapter = pci_get_drvdata(pdev);
	struct net_device *netdev = adapter->netdev;
	u32 err;

	pci_set_power_state(pdev, PCI_D0);
	pci_restore_state(pdev);
	/*
	 * pci_restore_state clears dev->state_saved so call
	 * pci_save_state to restore it.
	 */
	pci_save_state(pdev);

	err = pci_enable_device_mem(pdev);
	if (err) {
		e_dev_err("Cannot enable PCI device from suspend\n");
		return err;
	}
	pci_set_master(pdev);

	pci_wake_from_d3(pdev, false);

	err = ixgbe_init_interrupt_scheme(adapter);
	if (err) {
		e_dev_err("Cannot initialize interrupts for device\n");
		return err;
	}

	ixgbe_reset(adapter);

	IXGBE_WRITE_REG(&adapter->hw, IXGBE_WUS, ~0);

	if (netif_running(netdev)) {
		err = ixgbe_open(netdev);
		if (err)
			return err;
	}

	netif_device_attach(netdev);

	return 0;
}
#endif /* CONFIG_PM */

static int __ixgbe_shutdown(struct pci_dev *pdev, bool *enable_wake)
{
	struct ixgbe_adapter *adapter = pci_get_drvdata(pdev);
	struct net_device *netdev = adapter->netdev;
	struct ixgbe_hw *hw = &adapter->hw;
	u32 ctrl, fctrl;
	u32 wufc = adapter->wol;
#ifdef CONFIG_PM
	int retval = 0;
#endif

	netif_device_detach(netdev);

	if (netif_running(netdev)) {
		ixgbe_down(adapter);
		ixgbe_free_irq(adapter);
		ixgbe_free_all_tx_resources(adapter);
		ixgbe_free_all_rx_resources(adapter);
	}

	ixgbe_clear_interrupt_scheme(adapter);

#ifdef CONFIG_PM
	retval = pci_save_state(pdev);
	if (retval)
		return retval;

#endif
	if (wufc) {
		ixgbe_set_rx_mode(netdev);

		/* turn on all-multi mode if wake on multicast is enabled */
		if (wufc & IXGBE_WUFC_MC) {
			fctrl = IXGBE_READ_REG(hw, IXGBE_FCTRL);
			fctrl |= IXGBE_FCTRL_MPE;
			IXGBE_WRITE_REG(hw, IXGBE_FCTRL, fctrl);
		}

		ctrl = IXGBE_READ_REG(hw, IXGBE_CTRL);
		ctrl |= IXGBE_CTRL_GIO_DIS;
		IXGBE_WRITE_REG(hw, IXGBE_CTRL, ctrl);

		IXGBE_WRITE_REG(hw, IXGBE_WUFC, wufc);
	} else {
		IXGBE_WRITE_REG(hw, IXGBE_WUC, 0);
		IXGBE_WRITE_REG(hw, IXGBE_WUFC, 0);
	}

	switch (hw->mac.type) {
	case ixgbe_mac_82598EB:
		pci_wake_from_d3(pdev, false);
		break;
	case ixgbe_mac_82599EB:
	case ixgbe_mac_X540:
		pci_wake_from_d3(pdev, !!wufc);
		break;
	default:
		break;
	}

	*enable_wake = !!wufc;

	ixgbe_release_hw_control(adapter);

	pci_disable_device(pdev);

	return 0;
}

#ifdef CONFIG_PM
static int ixgbe_suspend(struct pci_dev *pdev, pm_message_t state)
{
	int retval;
	bool wake;

	retval = __ixgbe_shutdown(pdev, &wake);
	if (retval)
		return retval;

	if (wake) {
		pci_prepare_to_sleep(pdev);
	} else {
		pci_wake_from_d3(pdev, false);
		pci_set_power_state(pdev, PCI_D3hot);
	}

	return 0;
}
#endif /* CONFIG_PM */

static void ixgbe_shutdown(struct pci_dev *pdev)
{
	bool wake;

	__ixgbe_shutdown(pdev, &wake);

	if (system_state == SYSTEM_POWER_OFF) {
		pci_wake_from_d3(pdev, wake);
		pci_set_power_state(pdev, PCI_D3hot);
	}
}

/**
 * ixgbe_update_stats - Update the board statistics counters.
 * @adapter: board private structure
 **/
void ixgbe_update_stats(struct ixgbe_adapter *adapter)
{
	struct net_device *netdev = adapter->netdev;
	struct ixgbe_hw *hw = &adapter->hw;
	struct ixgbe_hw_stats *hwstats = &adapter->stats;
	u64 total_mpc = 0;
	u32 i, missed_rx = 0, mpc, bprc, lxon, lxoff, xon_off_tot;
	u64 non_eop_descs = 0, restart_queue = 0, tx_busy = 0;
	u64 alloc_rx_page_failed = 0, alloc_rx_buff_failed = 0;
	u64 bytes = 0, packets = 0;

	if (test_bit(__IXGBE_DOWN, &adapter->state) ||
	    test_bit(__IXGBE_RESETTING, &adapter->state))
		return;

	if (adapter->flags2 & IXGBE_FLAG2_RSC_ENABLED) {
		u64 rsc_count = 0;
		u64 rsc_flush = 0;
		for (i = 0; i < 16; i++)
			adapter->hw_rx_no_dma_resources +=
				IXGBE_READ_REG(hw, IXGBE_QPRDC(i));
		for (i = 0; i < adapter->num_rx_queues; i++) {
			rsc_count += adapter->rx_ring[i]->rx_stats.rsc_count;
			rsc_flush += adapter->rx_ring[i]->rx_stats.rsc_flush;
		}
		adapter->rsc_total_count = rsc_count;
		adapter->rsc_total_flush = rsc_flush;
	}

	for (i = 0; i < adapter->num_rx_queues; i++) {
		struct ixgbe_ring *rx_ring = adapter->rx_ring[i];
		non_eop_descs += rx_ring->rx_stats.non_eop_descs;
		alloc_rx_page_failed += rx_ring->rx_stats.alloc_rx_page_failed;
		alloc_rx_buff_failed += rx_ring->rx_stats.alloc_rx_buff_failed;
		bytes += rx_ring->stats.bytes;
		packets += rx_ring->stats.packets;
	}
	adapter->non_eop_descs = non_eop_descs;
	adapter->alloc_rx_page_failed = alloc_rx_page_failed;
	adapter->alloc_rx_buff_failed = alloc_rx_buff_failed;
	netdev->stats.rx_bytes = bytes;
	netdev->stats.rx_packets = packets;

	bytes = 0;
	packets = 0;
	/* gather some stats to the adapter struct that are per queue */
	for (i = 0; i < adapter->num_tx_queues; i++) {
		struct ixgbe_ring *tx_ring = adapter->tx_ring[i];
		restart_queue += tx_ring->tx_stats.restart_queue;
		tx_busy += tx_ring->tx_stats.tx_busy;
		bytes += tx_ring->stats.bytes;
		packets += tx_ring->stats.packets;
	}
	adapter->restart_queue = restart_queue;
	adapter->tx_busy = tx_busy;
	netdev->stats.tx_bytes = bytes;
	netdev->stats.tx_packets = packets;

	hwstats->crcerrs += IXGBE_READ_REG(hw, IXGBE_CRCERRS);
	for (i = 0; i < 8; i++) {
		/* for packet buffers not used, the register should read 0 */
		mpc = IXGBE_READ_REG(hw, IXGBE_MPC(i));
		missed_rx += mpc;
		hwstats->mpc[i] += mpc;
		total_mpc += hwstats->mpc[i];
		if (hw->mac.type == ixgbe_mac_82598EB)
			hwstats->rnbc[i] += IXGBE_READ_REG(hw, IXGBE_RNBC(i));
		hwstats->qptc[i] += IXGBE_READ_REG(hw, IXGBE_QPTC(i));
		hwstats->qbtc[i] += IXGBE_READ_REG(hw, IXGBE_QBTC(i));
		hwstats->qprc[i] += IXGBE_READ_REG(hw, IXGBE_QPRC(i));
		hwstats->qbrc[i] += IXGBE_READ_REG(hw, IXGBE_QBRC(i));
		switch (hw->mac.type) {
		case ixgbe_mac_82598EB:
			hwstats->pxonrxc[i] +=
				IXGBE_READ_REG(hw, IXGBE_PXONRXC(i));
			break;
		case ixgbe_mac_82599EB:
		case ixgbe_mac_X540:
			hwstats->pxonrxc[i] +=
				IXGBE_READ_REG(hw, IXGBE_PXONRXCNT(i));
			break;
		default:
			break;
		}
		hwstats->pxontxc[i] += IXGBE_READ_REG(hw, IXGBE_PXONTXC(i));
		hwstats->pxofftxc[i] += IXGBE_READ_REG(hw, IXGBE_PXOFFTXC(i));
	}
	hwstats->gprc += IXGBE_READ_REG(hw, IXGBE_GPRC);
	/* work around hardware counting issue */
	hwstats->gprc -= missed_rx;

	ixgbe_update_xoff_received(adapter);

	/* 82598 hardware only has a 32 bit counter in the high register */
	switch (hw->mac.type) {
	case ixgbe_mac_82598EB:
		hwstats->lxonrxc += IXGBE_READ_REG(hw, IXGBE_LXONRXC);
		hwstats->gorc += IXGBE_READ_REG(hw, IXGBE_GORCH);
		hwstats->gotc += IXGBE_READ_REG(hw, IXGBE_GOTCH);
		hwstats->tor += IXGBE_READ_REG(hw, IXGBE_TORH);
		break;
	case ixgbe_mac_82599EB:
	case ixgbe_mac_X540:
		hwstats->gorc += IXGBE_READ_REG(hw, IXGBE_GORCL);
		IXGBE_READ_REG(hw, IXGBE_GORCH); /* to clear */
		hwstats->gotc += IXGBE_READ_REG(hw, IXGBE_GOTCL);
		IXGBE_READ_REG(hw, IXGBE_GOTCH); /* to clear */
		hwstats->tor += IXGBE_READ_REG(hw, IXGBE_TORL);
		IXGBE_READ_REG(hw, IXGBE_TORH); /* to clear */
		hwstats->lxonrxc += IXGBE_READ_REG(hw, IXGBE_LXONRXCNT);
		hwstats->fdirmatch += IXGBE_READ_REG(hw, IXGBE_FDIRMATCH);
		hwstats->fdirmiss += IXGBE_READ_REG(hw, IXGBE_FDIRMISS);
#ifdef IXGBE_FCOE
		hwstats->fccrc += IXGBE_READ_REG(hw, IXGBE_FCCRC);
		hwstats->fcoerpdc += IXGBE_READ_REG(hw, IXGBE_FCOERPDC);
		hwstats->fcoeprc += IXGBE_READ_REG(hw, IXGBE_FCOEPRC);
		hwstats->fcoeptc += IXGBE_READ_REG(hw, IXGBE_FCOEPTC);
		hwstats->fcoedwrc += IXGBE_READ_REG(hw, IXGBE_FCOEDWRC);
		hwstats->fcoedwtc += IXGBE_READ_REG(hw, IXGBE_FCOEDWTC);
#endif /* IXGBE_FCOE */
		break;
	default:
		break;
	}
	bprc = IXGBE_READ_REG(hw, IXGBE_BPRC);
	hwstats->bprc += bprc;
	hwstats->mprc += IXGBE_READ_REG(hw, IXGBE_MPRC);
	if (hw->mac.type == ixgbe_mac_82598EB)
		hwstats->mprc -= bprc;
	hwstats->roc += IXGBE_READ_REG(hw, IXGBE_ROC);
	hwstats->prc64 += IXGBE_READ_REG(hw, IXGBE_PRC64);
	hwstats->prc127 += IXGBE_READ_REG(hw, IXGBE_PRC127);
	hwstats->prc255 += IXGBE_READ_REG(hw, IXGBE_PRC255);
	hwstats->prc511 += IXGBE_READ_REG(hw, IXGBE_PRC511);
	hwstats->prc1023 += IXGBE_READ_REG(hw, IXGBE_PRC1023);
	hwstats->prc1522 += IXGBE_READ_REG(hw, IXGBE_PRC1522);
	hwstats->rlec += IXGBE_READ_REG(hw, IXGBE_RLEC);
	lxon = IXGBE_READ_REG(hw, IXGBE_LXONTXC);
	hwstats->lxontxc += lxon;
	lxoff = IXGBE_READ_REG(hw, IXGBE_LXOFFTXC);
	hwstats->lxofftxc += lxoff;
	hwstats->ruc += IXGBE_READ_REG(hw, IXGBE_RUC);
	hwstats->gptc += IXGBE_READ_REG(hw, IXGBE_GPTC);
	hwstats->mptc += IXGBE_READ_REG(hw, IXGBE_MPTC);
	/*
	 * 82598 errata - tx of flow control packets is included in tx counters
	 */
	xon_off_tot = lxon + lxoff;
	hwstats->gptc -= xon_off_tot;
	hwstats->mptc -= xon_off_tot;
	hwstats->gotc -= (xon_off_tot * (ETH_ZLEN + ETH_FCS_LEN));
	hwstats->ruc += IXGBE_READ_REG(hw, IXGBE_RUC);
	hwstats->rfc += IXGBE_READ_REG(hw, IXGBE_RFC);
	hwstats->rjc += IXGBE_READ_REG(hw, IXGBE_RJC);
	hwstats->tpr += IXGBE_READ_REG(hw, IXGBE_TPR);
	hwstats->ptc64 += IXGBE_READ_REG(hw, IXGBE_PTC64);
	hwstats->ptc64 -= xon_off_tot;
	hwstats->ptc127 += IXGBE_READ_REG(hw, IXGBE_PTC127);
	hwstats->ptc255 += IXGBE_READ_REG(hw, IXGBE_PTC255);
	hwstats->ptc511 += IXGBE_READ_REG(hw, IXGBE_PTC511);
	hwstats->ptc1023 += IXGBE_READ_REG(hw, IXGBE_PTC1023);
	hwstats->ptc1522 += IXGBE_READ_REG(hw, IXGBE_PTC1522);
	hwstats->bptc += IXGBE_READ_REG(hw, IXGBE_BPTC);

	/* Fill out the OS statistics structure */
	netdev->stats.multicast = hwstats->mprc;

	/* Rx Errors */
	netdev->stats.rx_errors = hwstats->crcerrs + hwstats->rlec;
	netdev->stats.rx_dropped = 0;
	netdev->stats.rx_length_errors = hwstats->rlec;
	netdev->stats.rx_crc_errors = hwstats->crcerrs;
	netdev->stats.rx_missed_errors = total_mpc;
}

/**
 * ixgbe_watchdog - Timer Call-back
 * @data: pointer to adapter cast into an unsigned long
 **/
static void ixgbe_watchdog(unsigned long data)
{
	struct ixgbe_adapter *adapter = (struct ixgbe_adapter *)data;
	struct ixgbe_hw *hw = &adapter->hw;
	u64 eics = 0;
	int i;

	/*
	 *  Do the watchdog outside of interrupt context due to the lovely
	 * delays that some of the newer hardware requires
	 */

	if (test_bit(__IXGBE_DOWN, &adapter->state))
		goto watchdog_short_circuit;

	if (!(adapter->flags & IXGBE_FLAG_MSIX_ENABLED)) {
		/*
		 * for legacy and MSI interrupts don't set any bits
		 * that are enabled for EIAM, because this operation
		 * would set *both* EIMS and EICS for any bit in EIAM
		 */
		IXGBE_WRITE_REG(hw, IXGBE_EICS,
			(IXGBE_EICS_TCP_TIMER | IXGBE_EICS_OTHER));
		goto watchdog_reschedule;
	}

	/* get one bit for every active tx/rx interrupt vector */
	for (i = 0; i < adapter->num_msix_vectors - NON_Q_VECTORS; i++) {
		struct ixgbe_q_vector *qv = adapter->q_vector[i];
		if (qv->rxr_count || qv->txr_count)
			eics |= ((u64)1 << i);
	}

	/* Cause software interrupt to ensure rx rings are cleaned */
	ixgbe_irq_rearm_queues(adapter, eics);

watchdog_reschedule:
	/* Reset the timer */
	mod_timer(&adapter->watchdog_timer, round_jiffies(jiffies + 2 * HZ));

watchdog_short_circuit:
	schedule_work(&adapter->watchdog_task);
}

/**
 * ixgbe_multispeed_fiber_task - worker thread to configure multispeed fiber
 * @work: pointer to work_struct containing our data
 **/
static void ixgbe_multispeed_fiber_task(struct work_struct *work)
{
	struct ixgbe_adapter *adapter = container_of(work,
						     struct ixgbe_adapter,
						     multispeed_fiber_task);
	struct ixgbe_hw *hw = &adapter->hw;
	u32 autoneg;
	bool negotiation;

	adapter->flags |= IXGBE_FLAG_IN_SFP_LINK_TASK;
	autoneg = hw->phy.autoneg_advertised;
	if ((!autoneg) && (hw->mac.ops.get_link_capabilities))
		hw->mac.ops.get_link_capabilities(hw, &autoneg, &negotiation);
	hw->mac.autotry_restart = false;
	if (hw->mac.ops.setup_link)
		hw->mac.ops.setup_link(hw, autoneg, negotiation, true);
	adapter->flags |= IXGBE_FLAG_NEED_LINK_UPDATE;
	adapter->flags &= ~IXGBE_FLAG_IN_SFP_LINK_TASK;
}

/**
 * ixgbe_sfp_config_module_task - worker thread to configure a new SFP+ module
 * @work: pointer to work_struct containing our data
 **/
static void ixgbe_sfp_config_module_task(struct work_struct *work)
{
	struct ixgbe_adapter *adapter = container_of(work,
						     struct ixgbe_adapter,
						     sfp_config_module_task);
	struct ixgbe_hw *hw = &adapter->hw;
	u32 err;

	adapter->flags |= IXGBE_FLAG_IN_SFP_MOD_TASK;

	/* Time for electrical oscillations to settle down */
	msleep(100);
	err = hw->phy.ops.identify_sfp(hw);

	if (err == IXGBE_ERR_SFP_NOT_SUPPORTED) {
		e_dev_err("failed to initialize because an unsupported SFP+ "
			  "module type was detected.\n");
		e_dev_err("Reload the driver after installing a supported "
			  "module.\n");
		unregister_netdev(adapter->netdev);
		return;
	}
	hw->mac.ops.setup_sfp(hw);

	if (!(adapter->flags & IXGBE_FLAG_IN_SFP_LINK_TASK))
		/* This will also work for DA Twinax connections */
		schedule_work(&adapter->multispeed_fiber_task);
	adapter->flags &= ~IXGBE_FLAG_IN_SFP_MOD_TASK;
}

/**
 * ixgbe_fdir_reinit_task - worker thread to reinit FDIR filter table
 * @work: pointer to work_struct containing our data
 **/
static void ixgbe_fdir_reinit_task(struct work_struct *work)
{
	struct ixgbe_adapter *adapter = container_of(work,
						     struct ixgbe_adapter,
						     fdir_reinit_task);
	struct ixgbe_hw *hw = &adapter->hw;
	int i;

	if (ixgbe_reinit_fdir_tables_82599(hw) == 0) {
		for (i = 0; i < adapter->num_tx_queues; i++)
			set_bit(__IXGBE_TX_FDIR_INIT_DONE,
				&(adapter->tx_ring[i]->state));
	} else {
		e_err(probe, "failed to finish FDIR re-initialization, "
		      "ignored adding FDIR ATR filters\n");
	}
	/* Done FDIR Re-initialization, enable transmits */
	netif_tx_start_all_queues(adapter->netdev);
}

static DEFINE_MUTEX(ixgbe_watchdog_lock);

/**
 * ixgbe_watchdog_task - worker thread to bring link up
 * @work: pointer to work_struct containing our data
 **/
static void ixgbe_watchdog_task(struct work_struct *work)
{
	struct ixgbe_adapter *adapter = container_of(work,
						     struct ixgbe_adapter,
						     watchdog_task);
	struct net_device *netdev = adapter->netdev;
	struct ixgbe_hw *hw = &adapter->hw;
	u32 link_speed;
	bool link_up;
	int i;
	struct ixgbe_ring *tx_ring;
	int some_tx_pending = 0;

	mutex_lock(&ixgbe_watchdog_lock);

	link_up = adapter->link_up;
	link_speed = adapter->link_speed;

	if (adapter->flags & IXGBE_FLAG_NEED_LINK_UPDATE) {
		hw->mac.ops.check_link(hw, &link_speed, &link_up, false);
		if (link_up) {
#ifdef CONFIG_DCB
			if (adapter->flags & IXGBE_FLAG_DCB_ENABLED) {
				for (i = 0; i < MAX_TRAFFIC_CLASS; i++)
					hw->mac.ops.fc_enable(hw, i);
			} else {
				hw->mac.ops.fc_enable(hw, 0);
			}
#else
			hw->mac.ops.fc_enable(hw, 0);
#endif
		}

		if (link_up ||
		    time_after(jiffies, (adapter->link_check_timeout +
					 IXGBE_TRY_LINK_TIMEOUT))) {
			adapter->flags &= ~IXGBE_FLAG_NEED_LINK_UPDATE;
			IXGBE_WRITE_REG(hw, IXGBE_EIMS, IXGBE_EIMC_LSC);
		}
		adapter->link_up = link_up;
		adapter->link_speed = link_speed;
	}

	if (link_up) {
		if (!netif_carrier_ok(netdev)) {
			bool flow_rx, flow_tx;

			switch (hw->mac.type) {
			case ixgbe_mac_82598EB: {
				u32 frctl = IXGBE_READ_REG(hw, IXGBE_FCTRL);
				u32 rmcs = IXGBE_READ_REG(hw, IXGBE_RMCS);
				flow_rx = !!(frctl & IXGBE_FCTRL_RFCE);
				flow_tx = !!(rmcs & IXGBE_RMCS_TFCE_802_3X);
			}
				break;
			case ixgbe_mac_82599EB:
			case ixgbe_mac_X540: {
				u32 mflcn = IXGBE_READ_REG(hw, IXGBE_MFLCN);
				u32 fccfg = IXGBE_READ_REG(hw, IXGBE_FCCFG);
				flow_rx = !!(mflcn & IXGBE_MFLCN_RFCE);
				flow_tx = !!(fccfg & IXGBE_FCCFG_TFCE_802_3X);
			}
				break;
			default:
				flow_tx = false;
				flow_rx = false;
				break;
			}

			e_info(drv, "NIC Link is Up %s, Flow Control: %s\n",
			       (link_speed == IXGBE_LINK_SPEED_10GB_FULL ?
			       "10 Gbps" :
			       (link_speed == IXGBE_LINK_SPEED_1GB_FULL ?
			       "1 Gbps" : "unknown speed")),
			       ((flow_rx && flow_tx) ? "RX/TX" :
			       (flow_rx ? "RX" :
			       (flow_tx ? "TX" : "None"))));

			netif_carrier_on(netdev);
		} else {
			/* Force detection of hung controller */
			for (i = 0; i < adapter->num_tx_queues; i++) {
				tx_ring = adapter->tx_ring[i];
				set_check_for_tx_hang(tx_ring);
			}
		}
	} else {
		adapter->link_up = false;
		adapter->link_speed = 0;
		if (netif_carrier_ok(netdev)) {
			e_info(drv, "NIC Link is Down\n");
			netif_carrier_off(netdev);
		}
	}

	if (!netif_carrier_ok(netdev)) {
		for (i = 0; i < adapter->num_tx_queues; i++) {
			tx_ring = adapter->tx_ring[i];
			if (tx_ring->next_to_use != tx_ring->next_to_clean) {
				some_tx_pending = 1;
				break;
			}
		}

		if (some_tx_pending) {
			/* We've lost link, so the controller stops DMA,
			 * but we've got queued Tx work that's never going
			 * to get done, so reset controller to flush Tx.
			 * (Do the reset outside of interrupt context).
			 */
			 schedule_work(&adapter->reset_task);
		}
	}

	ixgbe_update_stats(adapter);
	mutex_unlock(&ixgbe_watchdog_lock);
}

static int ixgbe_tso(struct ixgbe_adapter *adapter,
		     struct ixgbe_ring *tx_ring, struct sk_buff *skb,
		     u32 tx_flags, u8 *hdr_len, __be16 protocol)
{
	struct ixgbe_adv_tx_context_desc *context_desc;
	unsigned int i;
	int err;
	struct ixgbe_tx_buffer *tx_buffer_info;
	u32 vlan_macip_lens = 0, type_tucmd_mlhl;
	u32 mss_l4len_idx, l4len;

	if (skb_is_gso(skb)) {
		if (skb_header_cloned(skb)) {
			err = pskb_expand_head(skb, 0, 0, GFP_ATOMIC);
			if (err)
				return err;
		}
		l4len = tcp_hdrlen(skb);
		*hdr_len += l4len;

		if (protocol == htons(ETH_P_IP)) {
			struct iphdr *iph = ip_hdr(skb);
			iph->tot_len = 0;
			iph->check = 0;
			tcp_hdr(skb)->check = ~csum_tcpudp_magic(iph->saddr,
								 iph->daddr, 0,
								 IPPROTO_TCP,
								 0);
		} else if (skb_is_gso_v6(skb)) {
			ipv6_hdr(skb)->payload_len = 0;
			tcp_hdr(skb)->check =
			    ~csum_ipv6_magic(&ipv6_hdr(skb)->saddr,
					     &ipv6_hdr(skb)->daddr,
					     0, IPPROTO_TCP, 0);
		}

		i = tx_ring->next_to_use;

		tx_buffer_info = &tx_ring->tx_buffer_info[i];
		context_desc = IXGBE_TX_CTXTDESC_ADV(tx_ring, i);

		/* VLAN MACLEN IPLEN */
		if (tx_flags & IXGBE_TX_FLAGS_VLAN)
			vlan_macip_lens |=
			    (tx_flags & IXGBE_TX_FLAGS_VLAN_MASK);
		vlan_macip_lens |= ((skb_network_offset(skb)) <<
				    IXGBE_ADVTXD_MACLEN_SHIFT);
		*hdr_len += skb_network_offset(skb);
		vlan_macip_lens |=
		    (skb_transport_header(skb) - skb_network_header(skb));
		*hdr_len +=
		    (skb_transport_header(skb) - skb_network_header(skb));
		context_desc->vlan_macip_lens = cpu_to_le32(vlan_macip_lens);
		context_desc->seqnum_seed = 0;

		/* ADV DTYP TUCMD MKRLOC/ISCSIHEDLEN */
		type_tucmd_mlhl = (IXGBE_TXD_CMD_DEXT |
				   IXGBE_ADVTXD_DTYP_CTXT);

		if (protocol == htons(ETH_P_IP))
			type_tucmd_mlhl |= IXGBE_ADVTXD_TUCMD_IPV4;
		type_tucmd_mlhl |= IXGBE_ADVTXD_TUCMD_L4T_TCP;
		context_desc->type_tucmd_mlhl = cpu_to_le32(type_tucmd_mlhl);

		/* MSS L4LEN IDX */
		mss_l4len_idx =
		    (skb_shinfo(skb)->gso_size << IXGBE_ADVTXD_MSS_SHIFT);
		mss_l4len_idx |= (l4len << IXGBE_ADVTXD_L4LEN_SHIFT);
		/* use index 1 for TSO */
		mss_l4len_idx |= (1 << IXGBE_ADVTXD_IDX_SHIFT);
		context_desc->mss_l4len_idx = cpu_to_le32(mss_l4len_idx);

		tx_buffer_info->time_stamp = jiffies;
		tx_buffer_info->next_to_watch = i;

		i++;
		if (i == tx_ring->count)
			i = 0;
		tx_ring->next_to_use = i;

		return true;
	}
	return false;
}

static u32 ixgbe_psum(struct ixgbe_adapter *adapter, struct sk_buff *skb,
		      __be16 protocol)
{
	u32 rtn = 0;

	switch (protocol) {
	case cpu_to_be16(ETH_P_IP):
		rtn |= IXGBE_ADVTXD_TUCMD_IPV4;
		switch (ip_hdr(skb)->protocol) {
		case IPPROTO_TCP:
			rtn |= IXGBE_ADVTXD_TUCMD_L4T_TCP;
			break;
		case IPPROTO_SCTP:
			rtn |= IXGBE_ADVTXD_TUCMD_L4T_SCTP;
			break;
		}
		break;
	case cpu_to_be16(ETH_P_IPV6):
		/* XXX what about other V6 headers?? */
		switch (ipv6_hdr(skb)->nexthdr) {
		case IPPROTO_TCP:
			rtn |= IXGBE_ADVTXD_TUCMD_L4T_TCP;
			break;
		case IPPROTO_SCTP:
			rtn |= IXGBE_ADVTXD_TUCMD_L4T_SCTP;
			break;
		}
		break;
	default:
		if (unlikely(net_ratelimit()))
			e_warn(probe, "partial checksum but proto=%x!\n",
			       protocol);
		break;
	}

	return rtn;
}

static bool ixgbe_tx_csum(struct ixgbe_adapter *adapter,
			  struct ixgbe_ring *tx_ring,
			  struct sk_buff *skb, u32 tx_flags,
			  __be16 protocol)
{
	struct ixgbe_adv_tx_context_desc *context_desc;
	unsigned int i;
	struct ixgbe_tx_buffer *tx_buffer_info;
	u32 vlan_macip_lens = 0, type_tucmd_mlhl = 0;

	if (skb->ip_summed == CHECKSUM_PARTIAL ||
	    (tx_flags & IXGBE_TX_FLAGS_VLAN)) {
		i = tx_ring->next_to_use;
		tx_buffer_info = &tx_ring->tx_buffer_info[i];
		context_desc = IXGBE_TX_CTXTDESC_ADV(tx_ring, i);

		if (tx_flags & IXGBE_TX_FLAGS_VLAN)
			vlan_macip_lens |=
			    (tx_flags & IXGBE_TX_FLAGS_VLAN_MASK);
		vlan_macip_lens |= (skb_network_offset(skb) <<
				    IXGBE_ADVTXD_MACLEN_SHIFT);
		if (skb->ip_summed == CHECKSUM_PARTIAL)
			vlan_macip_lens |= (skb_transport_header(skb) -
					    skb_network_header(skb));

		context_desc->vlan_macip_lens = cpu_to_le32(vlan_macip_lens);
		context_desc->seqnum_seed = 0;

		type_tucmd_mlhl |= (IXGBE_TXD_CMD_DEXT |
				    IXGBE_ADVTXD_DTYP_CTXT);

		if (skb->ip_summed == CHECKSUM_PARTIAL)
			type_tucmd_mlhl |= ixgbe_psum(adapter, skb, protocol);

		context_desc->type_tucmd_mlhl = cpu_to_le32(type_tucmd_mlhl);
		/* use index zero for tx checksum offload */
		context_desc->mss_l4len_idx = 0;

		tx_buffer_info->time_stamp = jiffies;
		tx_buffer_info->next_to_watch = i;

		i++;
		if (i == tx_ring->count)
			i = 0;
		tx_ring->next_to_use = i;

		return true;
	}

	return false;
}

static int ixgbe_tx_map(struct ixgbe_adapter *adapter,
			struct ixgbe_ring *tx_ring,
			struct sk_buff *skb, u32 tx_flags,
			unsigned int first, const u8 hdr_len)
{
	struct device *dev = tx_ring->dev;
	struct ixgbe_tx_buffer *tx_buffer_info;
	unsigned int len;
	unsigned int total = skb->len;
	unsigned int offset = 0, size, count = 0, i;
	unsigned int nr_frags = skb_shinfo(skb)->nr_frags;
	unsigned int f;
	unsigned int bytecount = skb->len;
	u16 gso_segs = 1;

	i = tx_ring->next_to_use;

	if (tx_flags & IXGBE_TX_FLAGS_FCOE)
		/* excluding fcoe_crc_eof for FCoE */
		total -= sizeof(struct fcoe_crc_eof);

	len = min(skb_headlen(skb), total);
	while (len) {
		tx_buffer_info = &tx_ring->tx_buffer_info[i];
		size = min(len, (uint)IXGBE_MAX_DATA_PER_TXD);

		tx_buffer_info->length = size;
		tx_buffer_info->mapped_as_page = false;
		tx_buffer_info->dma = dma_map_single(dev,
						     skb->data + offset,
						     size, DMA_TO_DEVICE);
		if (dma_mapping_error(dev, tx_buffer_info->dma))
			goto dma_error;
		tx_buffer_info->time_stamp = jiffies;
		tx_buffer_info->next_to_watch = i;

		len -= size;
		total -= size;
		offset += size;
		count++;

		if (len) {
			i++;
			if (i == tx_ring->count)
				i = 0;
		}
	}

	for (f = 0; f < nr_frags; f++) {
		struct skb_frag_struct *frag;

		frag = &skb_shinfo(skb)->frags[f];
		len = min((unsigned int)frag->size, total);
		offset = frag->page_offset;

		while (len) {
			i++;
			if (i == tx_ring->count)
				i = 0;

			tx_buffer_info = &tx_ring->tx_buffer_info[i];
			size = min(len, (uint)IXGBE_MAX_DATA_PER_TXD);

			tx_buffer_info->length = size;
			tx_buffer_info->dma = dma_map_page(dev,
							   frag->page,
							   offset, size,
							   DMA_TO_DEVICE);
			tx_buffer_info->mapped_as_page = true;
			if (dma_mapping_error(dev, tx_buffer_info->dma))
				goto dma_error;
			tx_buffer_info->time_stamp = jiffies;
			tx_buffer_info->next_to_watch = i;

			len -= size;
			total -= size;
			offset += size;
			count++;
		}
		if (total == 0)
			break;
	}

	if (tx_flags & IXGBE_TX_FLAGS_TSO)
		gso_segs = skb_shinfo(skb)->gso_segs;
#ifdef IXGBE_FCOE
	/* adjust for FCoE Sequence Offload */
	else if (tx_flags & IXGBE_TX_FLAGS_FSO)
		gso_segs = DIV_ROUND_UP(skb->len - hdr_len,
					skb_shinfo(skb)->gso_size);
#endif /* IXGBE_FCOE */
	bytecount += (gso_segs - 1) * hdr_len;

	/* multiply data chunks by size of headers */
	tx_ring->tx_buffer_info[i].bytecount = bytecount;
	tx_ring->tx_buffer_info[i].gso_segs = gso_segs;
	tx_ring->tx_buffer_info[i].skb = skb;
	tx_ring->tx_buffer_info[first].next_to_watch = i;

	return count;

dma_error:
	e_dev_err("TX DMA map failed\n");

	/* clear timestamp and dma mappings for failed tx_buffer_info map */
	tx_buffer_info->dma = 0;
	tx_buffer_info->time_stamp = 0;
	tx_buffer_info->next_to_watch = 0;
	if (count)
		count--;

	/* clear timestamp and dma mappings for remaining portion of packet */
	while (count--) {
		if (i == 0)
			i += tx_ring->count;
		i--;
		tx_buffer_info = &tx_ring->tx_buffer_info[i];
		ixgbe_unmap_and_free_tx_resource(tx_ring, tx_buffer_info);
	}

	return 0;
}

static void ixgbe_tx_queue(struct ixgbe_ring *tx_ring,
			   int tx_flags, int count, u32 paylen, u8 hdr_len)
{
	union ixgbe_adv_tx_desc *tx_desc = NULL;
	struct ixgbe_tx_buffer *tx_buffer_info;
	u32 olinfo_status = 0, cmd_type_len = 0;
	unsigned int i;
	u32 txd_cmd = IXGBE_TXD_CMD_EOP | IXGBE_TXD_CMD_RS | IXGBE_TXD_CMD_IFCS;

	cmd_type_len |= IXGBE_ADVTXD_DTYP_DATA;

	cmd_type_len |= IXGBE_ADVTXD_DCMD_IFCS | IXGBE_ADVTXD_DCMD_DEXT;

	if (tx_flags & IXGBE_TX_FLAGS_VLAN)
		cmd_type_len |= IXGBE_ADVTXD_DCMD_VLE;

	if (tx_flags & IXGBE_TX_FLAGS_TSO) {
		cmd_type_len |= IXGBE_ADVTXD_DCMD_TSE;

		olinfo_status |= IXGBE_TXD_POPTS_TXSM <<
				 IXGBE_ADVTXD_POPTS_SHIFT;

		/* use index 1 context for tso */
		olinfo_status |= (1 << IXGBE_ADVTXD_IDX_SHIFT);
		if (tx_flags & IXGBE_TX_FLAGS_IPV4)
			olinfo_status |= IXGBE_TXD_POPTS_IXSM <<
					 IXGBE_ADVTXD_POPTS_SHIFT;

	} else if (tx_flags & IXGBE_TX_FLAGS_CSUM)
		olinfo_status |= IXGBE_TXD_POPTS_TXSM <<
				 IXGBE_ADVTXD_POPTS_SHIFT;

	if (tx_flags & IXGBE_TX_FLAGS_FCOE) {
		olinfo_status |= IXGBE_ADVTXD_CC;
		olinfo_status |= (1 << IXGBE_ADVTXD_IDX_SHIFT);
		if (tx_flags & IXGBE_TX_FLAGS_FSO)
			cmd_type_len |= IXGBE_ADVTXD_DCMD_TSE;
	}

	olinfo_status |= ((paylen - hdr_len) << IXGBE_ADVTXD_PAYLEN_SHIFT);

	i = tx_ring->next_to_use;
	while (count--) {
		tx_buffer_info = &tx_ring->tx_buffer_info[i];
		tx_desc = IXGBE_TX_DESC_ADV(tx_ring, i);
		tx_desc->read.buffer_addr = cpu_to_le64(tx_buffer_info->dma);
		tx_desc->read.cmd_type_len =
			cpu_to_le32(cmd_type_len | tx_buffer_info->length);
		tx_desc->read.olinfo_status = cpu_to_le32(olinfo_status);
		i++;
		if (i == tx_ring->count)
			i = 0;
	}

	tx_desc->read.cmd_type_len |= cpu_to_le32(txd_cmd);

	/*
	 * Force memory writes to complete before letting h/w
	 * know there are new descriptors to fetch.  (Only
	 * applicable for weak-ordered memory model archs,
	 * such as IA-64).
	 */
	wmb();

	tx_ring->next_to_use = i;
	writel(i, tx_ring->tail);
}

static void ixgbe_atr(struct ixgbe_adapter *adapter, struct sk_buff *skb,
<<<<<<< HEAD
		      u8 queue, u32 tx_flags, __be16 protocol)
=======
		      int queue, u32 tx_flags, __be16 protocol)
>>>>>>> f1987257
{
	struct ixgbe_atr_input atr_input;
	struct iphdr *iph = ip_hdr(skb);
	struct ethhdr *eth = (struct ethhdr *)skb->data;
	struct tcphdr *th;
	u16 vlan_id;

<<<<<<< HEAD
	/* Right now, we support IPv4 w/ TCP only */
	if (protocol != htons(ETH_P_IP) ||
	    iph->protocol != IPPROTO_TCP)
=======
	/* Right now, we support IPv4 only */
	if (protocol != htons(ETH_P_IP))
		return;
	/* check if we're UDP or TCP */
	if (iph->protocol == IPPROTO_TCP) {
		th = tcp_hdr(skb);
		src_port = th->source;
		dst_port = th->dest;
		l4type |= IXGBE_ATR_L4TYPE_TCP;
		/* l4type IPv4 type is 0, no need to assign */
	} else {
		/* Unsupported L4 header, just bail here */
>>>>>>> f1987257
		return;

	memset(&atr_input, 0, sizeof(struct ixgbe_atr_input));

	vlan_id = (tx_flags & IXGBE_TX_FLAGS_VLAN_MASK) >>
		   IXGBE_TX_FLAGS_VLAN_SHIFT;

	th = tcp_hdr(skb);

	ixgbe_atr_set_vlan_id_82599(&atr_input, vlan_id);
	ixgbe_atr_set_src_port_82599(&atr_input, th->dest);
	ixgbe_atr_set_dst_port_82599(&atr_input, th->source);
	ixgbe_atr_set_flex_byte_82599(&atr_input, eth->h_proto);
	ixgbe_atr_set_l4type_82599(&atr_input, IXGBE_ATR_L4TYPE_TCP);
	/* src and dst are inverted, think how the receiver sees them */
	ixgbe_atr_set_src_ipv4_82599(&atr_input, iph->daddr);
	ixgbe_atr_set_dst_ipv4_82599(&atr_input, iph->saddr);

	/* This assumes the Rx queue and Tx queue are bound to the same CPU */
	ixgbe_fdir_add_signature_filter_82599(&adapter->hw, &atr_input, queue);
}

static int __ixgbe_maybe_stop_tx(struct ixgbe_ring *tx_ring, int size)
{
	netif_stop_subqueue(tx_ring->netdev, tx_ring->queue_index);
	/* Herbert's original patch had:
	 *  smp_mb__after_netif_stop_queue();
	 * but since that doesn't exist yet, just open code it. */
	smp_mb();

	/* We need to check again in a case another CPU has just
	 * made room available. */
	if (likely(IXGBE_DESC_UNUSED(tx_ring) < size))
		return -EBUSY;

	/* A reprieve! - use start_queue because it doesn't call schedule */
	netif_start_subqueue(tx_ring->netdev, tx_ring->queue_index);
	++tx_ring->tx_stats.restart_queue;
	return 0;
}

static int ixgbe_maybe_stop_tx(struct ixgbe_ring *tx_ring, int size)
{
	if (likely(IXGBE_DESC_UNUSED(tx_ring) >= size))
		return 0;
	return __ixgbe_maybe_stop_tx(tx_ring, size);
}

static u16 ixgbe_select_queue(struct net_device *dev, struct sk_buff *skb)
{
	struct ixgbe_adapter *adapter = netdev_priv(dev);
	int txq = smp_processor_id();
#ifdef IXGBE_FCOE
	__be16 protocol;

	protocol = vlan_get_protocol(skb);

	if ((protocol == htons(ETH_P_FCOE)) ||
	    (protocol == htons(ETH_P_FIP))) {
		if (adapter->flags & IXGBE_FLAG_FCOE_ENABLED) {
			txq &= (adapter->ring_feature[RING_F_FCOE].indices - 1);
			txq += adapter->ring_feature[RING_F_FCOE].mask;
			return txq;
#ifdef CONFIG_IXGBE_DCB
		} else if (adapter->flags & IXGBE_FLAG_DCB_ENABLED) {
			txq = adapter->fcoe.up;
			return txq;
#endif
		}
	}
#endif

	if (adapter->flags & IXGBE_FLAG_FDIR_HASH_CAPABLE) {
		while (unlikely(txq >= dev->real_num_tx_queues))
			txq -= dev->real_num_tx_queues;
		return txq;
	}

	if (adapter->flags & IXGBE_FLAG_DCB_ENABLED) {
		if (skb->priority == TC_PRIO_CONTROL)
			txq = adapter->ring_feature[RING_F_DCB].indices-1;
		else
			txq = (skb->vlan_tci & IXGBE_TX_FLAGS_VLAN_PRIO_MASK)
			       >> 13;
		return txq;
	}

	return skb_tx_hash(dev, skb);
}

netdev_tx_t ixgbe_xmit_frame_ring(struct sk_buff *skb,
			  struct ixgbe_adapter *adapter,
			  struct ixgbe_ring *tx_ring)
{
	struct net_device *netdev = tx_ring->netdev;
	struct netdev_queue *txq;
	unsigned int first;
	unsigned int tx_flags = 0;
	u8 hdr_len = 0;
	int tso;
	int count = 0;
	unsigned int f;
	__be16 protocol;

	protocol = vlan_get_protocol(skb);

	if (vlan_tx_tag_present(skb)) {
		tx_flags |= vlan_tx_tag_get(skb);
		if (adapter->flags & IXGBE_FLAG_DCB_ENABLED) {
			tx_flags &= ~IXGBE_TX_FLAGS_VLAN_PRIO_MASK;
			tx_flags |= ((skb->queue_mapping & 0x7) << 13);
		}
		tx_flags <<= IXGBE_TX_FLAGS_VLAN_SHIFT;
		tx_flags |= IXGBE_TX_FLAGS_VLAN;
	} else if (adapter->flags & IXGBE_FLAG_DCB_ENABLED &&
		   skb->priority != TC_PRIO_CONTROL) {
		tx_flags |= ((skb->queue_mapping & 0x7) << 13);
		tx_flags <<= IXGBE_TX_FLAGS_VLAN_SHIFT;
		tx_flags |= IXGBE_TX_FLAGS_VLAN;
	}

#ifdef IXGBE_FCOE
	/* for FCoE with DCB, we force the priority to what
	 * was specified by the switch */
	if (adapter->flags & IXGBE_FLAG_FCOE_ENABLED &&
	    (protocol == htons(ETH_P_FCOE) ||
	     protocol == htons(ETH_P_FIP))) {
#ifdef CONFIG_IXGBE_DCB
		if (adapter->flags & IXGBE_FLAG_DCB_ENABLED) {
			tx_flags &= ~(IXGBE_TX_FLAGS_VLAN_PRIO_MASK
				      << IXGBE_TX_FLAGS_VLAN_SHIFT);
			tx_flags |= ((adapter->fcoe.up << 13)
				      << IXGBE_TX_FLAGS_VLAN_SHIFT);
		}
#endif
		/* flag for FCoE offloads */
		if (protocol == htons(ETH_P_FCOE))
			tx_flags |= IXGBE_TX_FLAGS_FCOE;
	}
#endif

	/* four things can cause us to need a context descriptor */
	if (skb_is_gso(skb) ||
	    (skb->ip_summed == CHECKSUM_PARTIAL) ||
	    (tx_flags & IXGBE_TX_FLAGS_VLAN) ||
	    (tx_flags & IXGBE_TX_FLAGS_FCOE))
		count++;

	count += TXD_USE_COUNT(skb_headlen(skb));
	for (f = 0; f < skb_shinfo(skb)->nr_frags; f++)
		count += TXD_USE_COUNT(skb_shinfo(skb)->frags[f].size);

	if (ixgbe_maybe_stop_tx(tx_ring, count)) {
		tx_ring->tx_stats.tx_busy++;
		return NETDEV_TX_BUSY;
	}

	first = tx_ring->next_to_use;
	if (tx_flags & IXGBE_TX_FLAGS_FCOE) {
#ifdef IXGBE_FCOE
		/* setup tx offload for FCoE */
		tso = ixgbe_fso(adapter, tx_ring, skb, tx_flags, &hdr_len);
		if (tso < 0) {
			dev_kfree_skb_any(skb);
			return NETDEV_TX_OK;
		}
		if (tso)
			tx_flags |= IXGBE_TX_FLAGS_FSO;
#endif /* IXGBE_FCOE */
	} else {
		if (protocol == htons(ETH_P_IP))
			tx_flags |= IXGBE_TX_FLAGS_IPV4;
		tso = ixgbe_tso(adapter, tx_ring, skb, tx_flags, &hdr_len,
				protocol);
		if (tso < 0) {
			dev_kfree_skb_any(skb);
			return NETDEV_TX_OK;
		}

		if (tso)
			tx_flags |= IXGBE_TX_FLAGS_TSO;
		else if (ixgbe_tx_csum(adapter, tx_ring, skb, tx_flags,
				       protocol) &&
			 (skb->ip_summed == CHECKSUM_PARTIAL))
			tx_flags |= IXGBE_TX_FLAGS_CSUM;
	}

	count = ixgbe_tx_map(adapter, tx_ring, skb, tx_flags, first, hdr_len);
	if (count) {
		/* add the ATR filter if ATR is on */
		if (tx_ring->atr_sample_rate) {
			++tx_ring->atr_count;
			if ((tx_ring->atr_count >= tx_ring->atr_sample_rate) &&
			     test_bit(__IXGBE_TX_FDIR_INIT_DONE,
				      &tx_ring->state)) {
				ixgbe_atr(adapter, skb, tx_ring->queue_index,
					  tx_flags, protocol);
				tx_ring->atr_count = 0;
			}
		}
		txq = netdev_get_tx_queue(netdev, tx_ring->queue_index);
		txq->tx_bytes += skb->len;
		txq->tx_packets++;
		ixgbe_tx_queue(tx_ring, tx_flags, count, skb->len, hdr_len);
		ixgbe_maybe_stop_tx(tx_ring, DESC_NEEDED);

	} else {
		dev_kfree_skb_any(skb);
		tx_ring->tx_buffer_info[first].time_stamp = 0;
		tx_ring->next_to_use = first;
	}

	return NETDEV_TX_OK;
}

static netdev_tx_t ixgbe_xmit_frame(struct sk_buff *skb, struct net_device *netdev)
{
	struct ixgbe_adapter *adapter = netdev_priv(netdev);
	struct ixgbe_ring *tx_ring;

	tx_ring = adapter->tx_ring[skb->queue_mapping];
	return ixgbe_xmit_frame_ring(skb, adapter, tx_ring);
}

/**
 * ixgbe_set_mac - Change the Ethernet Address of the NIC
 * @netdev: network interface device structure
 * @p: pointer to an address structure
 *
 * Returns 0 on success, negative on failure
 **/
static int ixgbe_set_mac(struct net_device *netdev, void *p)
{
	struct ixgbe_adapter *adapter = netdev_priv(netdev);
	struct ixgbe_hw *hw = &adapter->hw;
	struct sockaddr *addr = p;

	if (!is_valid_ether_addr(addr->sa_data))
		return -EADDRNOTAVAIL;

	memcpy(netdev->dev_addr, addr->sa_data, netdev->addr_len);
	memcpy(hw->mac.addr, addr->sa_data, netdev->addr_len);

	hw->mac.ops.set_rar(hw, 0, hw->mac.addr, adapter->num_vfs,
			    IXGBE_RAH_AV);

	return 0;
}

static int
ixgbe_mdio_read(struct net_device *netdev, int prtad, int devad, u16 addr)
{
	struct ixgbe_adapter *adapter = netdev_priv(netdev);
	struct ixgbe_hw *hw = &adapter->hw;
	u16 value;
	int rc;

	if (prtad != hw->phy.mdio.prtad)
		return -EINVAL;
	rc = hw->phy.ops.read_reg(hw, addr, devad, &value);
	if (!rc)
		rc = value;
	return rc;
}

static int ixgbe_mdio_write(struct net_device *netdev, int prtad, int devad,
			    u16 addr, u16 value)
{
	struct ixgbe_adapter *adapter = netdev_priv(netdev);
	struct ixgbe_hw *hw = &adapter->hw;

	if (prtad != hw->phy.mdio.prtad)
		return -EINVAL;
	return hw->phy.ops.write_reg(hw, addr, devad, value);
}

static int ixgbe_ioctl(struct net_device *netdev, struct ifreq *req, int cmd)
{
	struct ixgbe_adapter *adapter = netdev_priv(netdev);

	return mdio_mii_ioctl(&adapter->hw.phy.mdio, if_mii(req), cmd);
}

/**
 * ixgbe_add_sanmac_netdev - Add the SAN MAC address to the corresponding
 * netdev->dev_addrs
 * @netdev: network interface device structure
 *
 * Returns non-zero on failure
 **/
static int ixgbe_add_sanmac_netdev(struct net_device *dev)
{
	int err = 0;
	struct ixgbe_adapter *adapter = netdev_priv(dev);
	struct ixgbe_mac_info *mac = &adapter->hw.mac;

	if (is_valid_ether_addr(mac->san_addr)) {
		rtnl_lock();
		err = dev_addr_add(dev, mac->san_addr, NETDEV_HW_ADDR_T_SAN);
		rtnl_unlock();
	}
	return err;
}

/**
 * ixgbe_del_sanmac_netdev - Removes the SAN MAC address to the corresponding
 * netdev->dev_addrs
 * @netdev: network interface device structure
 *
 * Returns non-zero on failure
 **/
static int ixgbe_del_sanmac_netdev(struct net_device *dev)
{
	int err = 0;
	struct ixgbe_adapter *adapter = netdev_priv(dev);
	struct ixgbe_mac_info *mac = &adapter->hw.mac;

	if (is_valid_ether_addr(mac->san_addr)) {
		rtnl_lock();
		err = dev_addr_del(dev, mac->san_addr, NETDEV_HW_ADDR_T_SAN);
		rtnl_unlock();
	}
	return err;
}

#ifdef CONFIG_NET_POLL_CONTROLLER
/*
 * Polling 'interrupt' - used by things like netconsole to send skbs
 * without having to re-enable interrupts. It's not called while
 * the interrupt routine is executing.
 */
static void ixgbe_netpoll(struct net_device *netdev)
{
	struct ixgbe_adapter *adapter = netdev_priv(netdev);
	int i;

	/* if interface is down do nothing */
	if (test_bit(__IXGBE_DOWN, &adapter->state))
		return;

	adapter->flags |= IXGBE_FLAG_IN_NETPOLL;
	if (adapter->flags & IXGBE_FLAG_MSIX_ENABLED) {
		int num_q_vectors = adapter->num_msix_vectors - NON_Q_VECTORS;
		for (i = 0; i < num_q_vectors; i++) {
			struct ixgbe_q_vector *q_vector = adapter->q_vector[i];
			ixgbe_msix_clean_many(0, q_vector);
		}
	} else {
		ixgbe_intr(adapter->pdev->irq, netdev);
	}
	adapter->flags &= ~IXGBE_FLAG_IN_NETPOLL;
}
#endif

static struct rtnl_link_stats64 *ixgbe_get_stats64(struct net_device *netdev,
						   struct rtnl_link_stats64 *stats)
{
	struct ixgbe_adapter *adapter = netdev_priv(netdev);
	int i;

	/* accurate rx/tx bytes/packets stats */
	dev_txq_stats_fold(netdev, stats);
	rcu_read_lock();
	for (i = 0; i < adapter->num_rx_queues; i++) {
		struct ixgbe_ring *ring = ACCESS_ONCE(adapter->rx_ring[i]);
		u64 bytes, packets;
		unsigned int start;

		if (ring) {
			do {
				start = u64_stats_fetch_begin_bh(&ring->syncp);
				packets = ring->stats.packets;
				bytes   = ring->stats.bytes;
			} while (u64_stats_fetch_retry_bh(&ring->syncp, start));
			stats->rx_packets += packets;
			stats->rx_bytes   += bytes;
		}
	}
	rcu_read_unlock();
	/* following stats updated by ixgbe_watchdog_task() */
	stats->multicast	= netdev->stats.multicast;
	stats->rx_errors	= netdev->stats.rx_errors;
	stats->rx_length_errors	= netdev->stats.rx_length_errors;
	stats->rx_crc_errors	= netdev->stats.rx_crc_errors;
	stats->rx_missed_errors	= netdev->stats.rx_missed_errors;
	return stats;
}


static const struct net_device_ops ixgbe_netdev_ops = {
	.ndo_open		= ixgbe_open,
	.ndo_stop		= ixgbe_close,
	.ndo_start_xmit		= ixgbe_xmit_frame,
	.ndo_select_queue	= ixgbe_select_queue,
	.ndo_set_rx_mode        = ixgbe_set_rx_mode,
	.ndo_set_multicast_list	= ixgbe_set_rx_mode,
	.ndo_validate_addr	= eth_validate_addr,
	.ndo_set_mac_address	= ixgbe_set_mac,
	.ndo_change_mtu		= ixgbe_change_mtu,
	.ndo_tx_timeout		= ixgbe_tx_timeout,
	.ndo_vlan_rx_add_vid	= ixgbe_vlan_rx_add_vid,
	.ndo_vlan_rx_kill_vid	= ixgbe_vlan_rx_kill_vid,
	.ndo_do_ioctl		= ixgbe_ioctl,
	.ndo_set_vf_mac		= ixgbe_ndo_set_vf_mac,
	.ndo_set_vf_vlan	= ixgbe_ndo_set_vf_vlan,
	.ndo_set_vf_tx_rate	= ixgbe_ndo_set_vf_bw,
	.ndo_get_vf_config	= ixgbe_ndo_get_vf_config,
	.ndo_get_stats64	= ixgbe_get_stats64,
#ifdef CONFIG_NET_POLL_CONTROLLER
	.ndo_poll_controller	= ixgbe_netpoll,
#endif
#ifdef IXGBE_FCOE
	.ndo_fcoe_ddp_setup = ixgbe_fcoe_ddp_get,
	.ndo_fcoe_ddp_done = ixgbe_fcoe_ddp_put,
	.ndo_fcoe_enable = ixgbe_fcoe_enable,
	.ndo_fcoe_disable = ixgbe_fcoe_disable,
	.ndo_fcoe_get_wwn = ixgbe_fcoe_get_wwn,
#endif /* IXGBE_FCOE */
};

static void __devinit ixgbe_probe_vf(struct ixgbe_adapter *adapter,
			   const struct ixgbe_info *ii)
{
#ifdef CONFIG_PCI_IOV
	struct ixgbe_hw *hw = &adapter->hw;
	int err;

	if (hw->mac.type != ixgbe_mac_82599EB || !max_vfs)
		return;

	/* The 82599 supports up to 64 VFs per physical function
	 * but this implementation limits allocation to 63 so that
	 * basic networking resources are still available to the
	 * physical function
	 */
	adapter->num_vfs = (max_vfs > 63) ? 63 : max_vfs;
	adapter->flags |= IXGBE_FLAG_SRIOV_ENABLED;
	err = pci_enable_sriov(adapter->pdev, adapter->num_vfs);
	if (err) {
		e_err(probe, "Failed to enable PCI sriov: %d\n", err);
		goto err_novfs;
	}
	/* If call to enable VFs succeeded then allocate memory
	 * for per VF control structures.
	 */
	adapter->vfinfo =
		kcalloc(adapter->num_vfs,
			sizeof(struct vf_data_storage), GFP_KERNEL);
	if (adapter->vfinfo) {
		/* Now that we're sure SR-IOV is enabled
		 * and memory allocated set up the mailbox parameters
		 */
		ixgbe_init_mbx_params_pf(hw);
		memcpy(&hw->mbx.ops, ii->mbx_ops,
		       sizeof(hw->mbx.ops));

		/* Disable RSC when in SR-IOV mode */
		adapter->flags2 &= ~(IXGBE_FLAG2_RSC_CAPABLE |
				     IXGBE_FLAG2_RSC_ENABLED);
		return;
	}

	/* Oh oh */
	e_err(probe, "Unable to allocate memory for VF Data Storage - "
	      "SRIOV disabled\n");
	pci_disable_sriov(adapter->pdev);

err_novfs:
	adapter->flags &= ~IXGBE_FLAG_SRIOV_ENABLED;
	adapter->num_vfs = 0;
#endif /* CONFIG_PCI_IOV */
}

/**
 * ixgbe_probe - Device Initialization Routine
 * @pdev: PCI device information struct
 * @ent: entry in ixgbe_pci_tbl
 *
 * Returns 0 on success, negative on failure
 *
 * ixgbe_probe initializes an adapter identified by a pci_dev structure.
 * The OS initialization, configuring of the adapter private structure,
 * and a hardware reset occur.
 **/
static int __devinit ixgbe_probe(struct pci_dev *pdev,
				 const struct pci_device_id *ent)
{
	struct net_device *netdev;
	struct ixgbe_adapter *adapter = NULL;
	struct ixgbe_hw *hw;
	const struct ixgbe_info *ii = ixgbe_info_tbl[ent->driver_data];
	static int cards_found;
	int i, err, pci_using_dac;
	u8 part_str[IXGBE_PBANUM_LENGTH];
	unsigned int indices = num_possible_cpus();
#ifdef IXGBE_FCOE
	u16 device_caps;
#endif
	u32 eec;

	/* Catch broken hardware that put the wrong VF device ID in
	 * the PCIe SR-IOV capability.
	 */
	if (pdev->is_virtfn) {
		WARN(1, KERN_ERR "%s (%hx:%hx) should not be a VF!\n",
		     pci_name(pdev), pdev->vendor, pdev->device);
		return -EINVAL;
	}

	err = pci_enable_device_mem(pdev);
	if (err)
		return err;

	if (!dma_set_mask(&pdev->dev, DMA_BIT_MASK(64)) &&
	    !dma_set_coherent_mask(&pdev->dev, DMA_BIT_MASK(64))) {
		pci_using_dac = 1;
	} else {
		err = dma_set_mask(&pdev->dev, DMA_BIT_MASK(32));
		if (err) {
			err = dma_set_coherent_mask(&pdev->dev,
						    DMA_BIT_MASK(32));
			if (err) {
				dev_err(&pdev->dev,
					"No usable DMA configuration, aborting\n");
				goto err_dma;
			}
		}
		pci_using_dac = 0;
	}

	err = pci_request_selected_regions(pdev, pci_select_bars(pdev,
					   IORESOURCE_MEM), ixgbe_driver_name);
	if (err) {
		dev_err(&pdev->dev,
			"pci_request_selected_regions failed 0x%x\n", err);
		goto err_pci_reg;
	}

	pci_enable_pcie_error_reporting(pdev);

	pci_set_master(pdev);
	pci_save_state(pdev);

	if (ii->mac == ixgbe_mac_82598EB)
		indices = min_t(unsigned int, indices, IXGBE_MAX_RSS_INDICES);
	else
		indices = min_t(unsigned int, indices, IXGBE_MAX_FDIR_INDICES);

	indices = max_t(unsigned int, indices, IXGBE_MAX_DCB_INDICES);
#ifdef IXGBE_FCOE
	indices += min_t(unsigned int, num_possible_cpus(),
			 IXGBE_MAX_FCOE_INDICES);
#endif
	netdev = alloc_etherdev_mq(sizeof(struct ixgbe_adapter), indices);
	if (!netdev) {
		err = -ENOMEM;
		goto err_alloc_etherdev;
	}

	SET_NETDEV_DEV(netdev, &pdev->dev);

	adapter = netdev_priv(netdev);
	pci_set_drvdata(pdev, adapter);

	adapter->netdev = netdev;
	adapter->pdev = pdev;
	hw = &adapter->hw;
	hw->back = adapter;
	adapter->msg_enable = (1 << DEFAULT_DEBUG_LEVEL_SHIFT) - 1;

	hw->hw_addr = ioremap(pci_resource_start(pdev, 0),
			      pci_resource_len(pdev, 0));
	if (!hw->hw_addr) {
		err = -EIO;
		goto err_ioremap;
	}

	for (i = 1; i <= 5; i++) {
		if (pci_resource_len(pdev, i) == 0)
			continue;
	}

	netdev->netdev_ops = &ixgbe_netdev_ops;
	ixgbe_set_ethtool_ops(netdev);
	netdev->watchdog_timeo = 5 * HZ;
	strcpy(netdev->name, pci_name(pdev));

	adapter->bd_number = cards_found;

	/* Setup hw api */
	memcpy(&hw->mac.ops, ii->mac_ops, sizeof(hw->mac.ops));
	hw->mac.type  = ii->mac;

	/* EEPROM */
	memcpy(&hw->eeprom.ops, ii->eeprom_ops, sizeof(hw->eeprom.ops));
	eec = IXGBE_READ_REG(hw, IXGBE_EEC);
	/* If EEPROM is valid (bit 8 = 1), use default otherwise use bit bang */
	if (!(eec & (1 << 8)))
		hw->eeprom.ops.read = &ixgbe_read_eeprom_bit_bang_generic;

	/* PHY */
	memcpy(&hw->phy.ops, ii->phy_ops, sizeof(hw->phy.ops));
	hw->phy.sfp_type = ixgbe_sfp_type_unknown;
	/* ixgbe_identify_phy_generic will set prtad and mmds properly */
	hw->phy.mdio.prtad = MDIO_PRTAD_NONE;
	hw->phy.mdio.mmds = 0;
	hw->phy.mdio.mode_support = MDIO_SUPPORTS_C45 | MDIO_EMULATE_C22;
	hw->phy.mdio.dev = netdev;
	hw->phy.mdio.mdio_read = ixgbe_mdio_read;
	hw->phy.mdio.mdio_write = ixgbe_mdio_write;

	/* set up this timer and work struct before calling get_invariants
	 * which might start the timer
	 */
	init_timer(&adapter->sfp_timer);
	adapter->sfp_timer.function = ixgbe_sfp_timer;
	adapter->sfp_timer.data = (unsigned long) adapter;

	INIT_WORK(&adapter->sfp_task, ixgbe_sfp_task);

	/* multispeed fiber has its own tasklet, called from GPI SDP1 context */
	INIT_WORK(&adapter->multispeed_fiber_task, ixgbe_multispeed_fiber_task);

	/* a new SFP+ module arrival, called from GPI SDP2 context */
	INIT_WORK(&adapter->sfp_config_module_task,
		  ixgbe_sfp_config_module_task);

	ii->get_invariants(hw);

	/* setup the private structure */
	err = ixgbe_sw_init(adapter);
	if (err)
		goto err_sw_init;

	/* Make it possible the adapter to be woken up via WOL */
	switch (adapter->hw.mac.type) {
	case ixgbe_mac_82599EB:
	case ixgbe_mac_X540:
		IXGBE_WRITE_REG(&adapter->hw, IXGBE_WUS, ~0);
		break;
	default:
		break;
	}

	/*
	 * If there is a fan on this device and it has failed log the
	 * failure.
	 */
	if (adapter->flags & IXGBE_FLAG_FAN_FAIL_CAPABLE) {
		u32 esdp = IXGBE_READ_REG(hw, IXGBE_ESDP);
		if (esdp & IXGBE_ESDP_SDP1)
			e_crit(probe, "Fan has stopped, replace the adapter\n");
	}

	/* reset_hw fills in the perm_addr as well */
	hw->phy.reset_if_overtemp = true;
	err = hw->mac.ops.reset_hw(hw);
	hw->phy.reset_if_overtemp = false;
	if (err == IXGBE_ERR_SFP_NOT_PRESENT &&
	    hw->mac.type == ixgbe_mac_82598EB) {
		/*
		 * Start a kernel thread to watch for a module to arrive.
		 * Only do this for 82598, since 82599 will generate
		 * interrupts on module arrival.
		 */
		set_bit(__IXGBE_SFP_MODULE_NOT_FOUND, &adapter->state);
		mod_timer(&adapter->sfp_timer,
			  round_jiffies(jiffies + (2 * HZ)));
		err = 0;
	} else if (err == IXGBE_ERR_SFP_NOT_SUPPORTED) {
		e_dev_err("failed to initialize because an unsupported SFP+ "
			  "module type was detected.\n");
		e_dev_err("Reload the driver after installing a supported "
			  "module.\n");
		goto err_sw_init;
	} else if (err) {
		e_dev_err("HW Init failed: %d\n", err);
		goto err_sw_init;
	}

	ixgbe_probe_vf(adapter, ii);

	netdev->features = NETIF_F_SG |
			   NETIF_F_IP_CSUM |
			   NETIF_F_HW_VLAN_TX |
			   NETIF_F_HW_VLAN_RX |
			   NETIF_F_HW_VLAN_FILTER;

	netdev->features |= NETIF_F_IPV6_CSUM;
	netdev->features |= NETIF_F_TSO;
	netdev->features |= NETIF_F_TSO6;
	netdev->features |= NETIF_F_GRO;

	if (adapter->hw.mac.type == ixgbe_mac_82599EB)
		netdev->features |= NETIF_F_SCTP_CSUM;

	netdev->vlan_features |= NETIF_F_TSO;
	netdev->vlan_features |= NETIF_F_TSO6;
	netdev->vlan_features |= NETIF_F_IP_CSUM;
	netdev->vlan_features |= NETIF_F_IPV6_CSUM;
	netdev->vlan_features |= NETIF_F_SG;

	if (adapter->flags & IXGBE_FLAG_SRIOV_ENABLED)
		adapter->flags &= ~(IXGBE_FLAG_RSS_ENABLED |
				    IXGBE_FLAG_DCB_ENABLED);
	if (adapter->flags & IXGBE_FLAG_DCB_ENABLED)
		adapter->flags &= ~IXGBE_FLAG_RSS_ENABLED;

#ifdef CONFIG_IXGBE_DCB
	netdev->dcbnl_ops = &dcbnl_ops;
#endif

#ifdef IXGBE_FCOE
	if (adapter->flags & IXGBE_FLAG_FCOE_CAPABLE) {
		if (hw->mac.ops.get_device_caps) {
			hw->mac.ops.get_device_caps(hw, &device_caps);
			if (device_caps & IXGBE_DEVICE_CAPS_FCOE_OFFLOADS)
				adapter->flags &= ~IXGBE_FLAG_FCOE_CAPABLE;
		}
	}
	if (adapter->flags & IXGBE_FLAG_FCOE_CAPABLE) {
		netdev->vlan_features |= NETIF_F_FCOE_CRC;
		netdev->vlan_features |= NETIF_F_FSO;
		netdev->vlan_features |= NETIF_F_FCOE_MTU;
	}
#endif /* IXGBE_FCOE */
	if (pci_using_dac) {
		netdev->features |= NETIF_F_HIGHDMA;
		netdev->vlan_features |= NETIF_F_HIGHDMA;
	}

	if (adapter->flags2 & IXGBE_FLAG2_RSC_ENABLED)
		netdev->features |= NETIF_F_LRO;

	/* make sure the EEPROM is good */
	if (hw->eeprom.ops.validate_checksum(hw, NULL) < 0) {
		e_dev_err("The EEPROM Checksum Is Not Valid\n");
		err = -EIO;
		goto err_eeprom;
	}

	memcpy(netdev->dev_addr, hw->mac.perm_addr, netdev->addr_len);
	memcpy(netdev->perm_addr, hw->mac.perm_addr, netdev->addr_len);

	if (ixgbe_validate_mac_addr(netdev->perm_addr)) {
		e_dev_err("invalid MAC address\n");
		err = -EIO;
		goto err_eeprom;
	}

	/* power down the optics for multispeed fiber and 82599 SFP+ fiber */
	if (hw->mac.ops.disable_tx_laser &&
	    ((hw->phy.multispeed_fiber) ||
	     ((hw->mac.ops.get_media_type(hw) == ixgbe_media_type_fiber) &&
	      (hw->mac.type == ixgbe_mac_82599EB))))
		hw->mac.ops.disable_tx_laser(hw);

	init_timer(&adapter->watchdog_timer);
	adapter->watchdog_timer.function = ixgbe_watchdog;
	adapter->watchdog_timer.data = (unsigned long)adapter;

	INIT_WORK(&adapter->reset_task, ixgbe_reset_task);
	INIT_WORK(&adapter->watchdog_task, ixgbe_watchdog_task);

	err = ixgbe_init_interrupt_scheme(adapter);
	if (err)
		goto err_sw_init;

	switch (pdev->device) {
	case IXGBE_DEV_ID_82599_SFP:
		/* Only this subdevice supports WOL */
		if (pdev->subsystem_device == IXGBE_SUBDEV_ID_82599_SFP)
			adapter->wol = (IXGBE_WUFC_MAG | IXGBE_WUFC_EX |
			                IXGBE_WUFC_MC | IXGBE_WUFC_BC);
		break;
	case IXGBE_DEV_ID_82599_COMBO_BACKPLANE:
		/* All except this subdevice support WOL */
		if (pdev->subsystem_device != IXGBE_SUBDEV_ID_82599_KX4_KR_MEZZ)
			adapter->wol = (IXGBE_WUFC_MAG | IXGBE_WUFC_EX |
			                IXGBE_WUFC_MC | IXGBE_WUFC_BC);
		break;
	case IXGBE_DEV_ID_82599_KX4:
		adapter->wol = (IXGBE_WUFC_MAG | IXGBE_WUFC_EX |
				IXGBE_WUFC_MC | IXGBE_WUFC_BC);
		break;
	default:
		adapter->wol = 0;
		break;
	}
	device_set_wakeup_enable(&adapter->pdev->dev, adapter->wol);

	/* pick up the PCI bus settings for reporting later */
	hw->mac.ops.get_bus_info(hw);

	/* print bus type/speed/width info */
	e_dev_info("(PCI Express:%s:%s) %pM\n",
		   (hw->bus.speed == ixgbe_bus_speed_5000 ? "5.0Gb/s" :
		    hw->bus.speed == ixgbe_bus_speed_2500 ? "2.5Gb/s" :
		    "Unknown"),
		   (hw->bus.width == ixgbe_bus_width_pcie_x8 ? "Width x8" :
		    hw->bus.width == ixgbe_bus_width_pcie_x4 ? "Width x4" :
		    hw->bus.width == ixgbe_bus_width_pcie_x1 ? "Width x1" :
		    "Unknown"),
		   netdev->dev_addr);

	err = ixgbe_read_pba_string_generic(hw, part_str, IXGBE_PBANUM_LENGTH);
	if (err)
		strcpy(part_str, "Unknown");
	if (ixgbe_is_sfp(hw) && hw->phy.sfp_type != ixgbe_sfp_type_not_present)
		e_dev_info("MAC: %d, PHY: %d, SFP+: %d, PBA No: %s\n",
			   hw->mac.type, hw->phy.type, hw->phy.sfp_type,
		           part_str);
	else
		e_dev_info("MAC: %d, PHY: %d, PBA No: %s\n",
			   hw->mac.type, hw->phy.type, part_str);

	if (hw->bus.width <= ixgbe_bus_width_pcie_x4) {
		e_dev_warn("PCI-Express bandwidth available for this card is "
			   "not sufficient for optimal performance.\n");
		e_dev_warn("For optimal performance a x8 PCI-Express slot "
			   "is required.\n");
	}

	/* save off EEPROM version number */
	hw->eeprom.ops.read(hw, 0x29, &adapter->eeprom_version);

	/* reset the hardware with the new settings */
	err = hw->mac.ops.start_hw(hw);

	if (err == IXGBE_ERR_EEPROM_VERSION) {
		/* We are running on a pre-production device, log a warning */
		e_dev_warn("This device is a pre-production adapter/LOM. "
			   "Please be aware there may be issues associated "
			   "with your hardware.  If you are experiencing "
			   "problems please contact your Intel or hardware "
			   "representative who provided you with this "
			   "hardware.\n");
	}
	strcpy(netdev->name, "eth%d");
	err = register_netdev(netdev);
	if (err)
		goto err_register;

	/* carrier off reporting is important to ethtool even BEFORE open */
	netif_carrier_off(netdev);

	if (adapter->flags & IXGBE_FLAG_FDIR_HASH_CAPABLE ||
	    adapter->flags & IXGBE_FLAG_FDIR_PERFECT_CAPABLE)
		INIT_WORK(&adapter->fdir_reinit_task, ixgbe_fdir_reinit_task);

	if (adapter->flags2 & IXGBE_FLAG2_TEMP_SENSOR_CAPABLE)
		INIT_WORK(&adapter->check_overtemp_task,
			  ixgbe_check_overtemp_task);
#ifdef CONFIG_IXGBE_DCA
	if (dca_add_requester(&pdev->dev) == 0) {
		adapter->flags |= IXGBE_FLAG_DCA_ENABLED;
		ixgbe_setup_dca(adapter);
	}
#endif
	if (adapter->flags & IXGBE_FLAG_SRIOV_ENABLED) {
		e_info(probe, "IOV is enabled with %d VFs\n", adapter->num_vfs);
		for (i = 0; i < adapter->num_vfs; i++)
			ixgbe_vf_configuration(pdev, (i | 0x10000000));
	}

	/* add san mac addr to netdev */
	ixgbe_add_sanmac_netdev(netdev);

	e_dev_info("Intel(R) 10 Gigabit Network Connection\n");
	cards_found++;
	return 0;

err_register:
	ixgbe_release_hw_control(adapter);
	ixgbe_clear_interrupt_scheme(adapter);
err_sw_init:
err_eeprom:
	if (adapter->flags & IXGBE_FLAG_SRIOV_ENABLED)
		ixgbe_disable_sriov(adapter);
	clear_bit(__IXGBE_SFP_MODULE_NOT_FOUND, &adapter->state);
	del_timer_sync(&adapter->sfp_timer);
	cancel_work_sync(&adapter->sfp_task);
	cancel_work_sync(&adapter->multispeed_fiber_task);
	cancel_work_sync(&adapter->sfp_config_module_task);
	iounmap(hw->hw_addr);
err_ioremap:
	free_netdev(netdev);
err_alloc_etherdev:
	pci_release_selected_regions(pdev,
				     pci_select_bars(pdev, IORESOURCE_MEM));
err_pci_reg:
err_dma:
	pci_disable_device(pdev);
	return err;
}

/**
 * ixgbe_remove - Device Removal Routine
 * @pdev: PCI device information struct
 *
 * ixgbe_remove is called by the PCI subsystem to alert the driver
 * that it should release a PCI device.  The could be caused by a
 * Hot-Plug event, or because the driver is going to be removed from
 * memory.
 **/
static void __devexit ixgbe_remove(struct pci_dev *pdev)
{
	struct ixgbe_adapter *adapter = pci_get_drvdata(pdev);
	struct net_device *netdev = adapter->netdev;

	set_bit(__IXGBE_DOWN, &adapter->state);
	/* clear the module not found bit to make sure the worker won't
	 * reschedule
	 */
	clear_bit(__IXGBE_SFP_MODULE_NOT_FOUND, &adapter->state);
	del_timer_sync(&adapter->watchdog_timer);

	del_timer_sync(&adapter->sfp_timer);
	cancel_work_sync(&adapter->watchdog_task);
	cancel_work_sync(&adapter->sfp_task);
	cancel_work_sync(&adapter->multispeed_fiber_task);
	cancel_work_sync(&adapter->sfp_config_module_task);
	if (adapter->flags & IXGBE_FLAG_FDIR_HASH_CAPABLE ||
	    adapter->flags & IXGBE_FLAG_FDIR_PERFECT_CAPABLE)
		cancel_work_sync(&adapter->fdir_reinit_task);
	flush_scheduled_work();

#ifdef CONFIG_IXGBE_DCA
	if (adapter->flags & IXGBE_FLAG_DCA_ENABLED) {
		adapter->flags &= ~IXGBE_FLAG_DCA_ENABLED;
		dca_remove_requester(&pdev->dev);
		IXGBE_WRITE_REG(&adapter->hw, IXGBE_DCA_CTRL, 1);
	}

#endif
#ifdef IXGBE_FCOE
	if (adapter->flags & IXGBE_FLAG_FCOE_ENABLED)
		ixgbe_cleanup_fcoe(adapter);

#endif /* IXGBE_FCOE */

	/* remove the added san mac */
	ixgbe_del_sanmac_netdev(netdev);

	if (netdev->reg_state == NETREG_REGISTERED)
		unregister_netdev(netdev);

	if (adapter->flags & IXGBE_FLAG_SRIOV_ENABLED)
		ixgbe_disable_sriov(adapter);

	ixgbe_clear_interrupt_scheme(adapter);

	ixgbe_release_hw_control(adapter);

	iounmap(adapter->hw.hw_addr);
	pci_release_selected_regions(pdev, pci_select_bars(pdev,
				     IORESOURCE_MEM));

	e_dev_info("complete\n");

	free_netdev(netdev);

	pci_disable_pcie_error_reporting(pdev);

	pci_disable_device(pdev);
}

/**
 * ixgbe_io_error_detected - called when PCI error is detected
 * @pdev: Pointer to PCI device
 * @state: The current pci connection state
 *
 * This function is called after a PCI bus error affecting
 * this device has been detected.
 */
static pci_ers_result_t ixgbe_io_error_detected(struct pci_dev *pdev,
						pci_channel_state_t state)
{
	struct ixgbe_adapter *adapter = pci_get_drvdata(pdev);
	struct net_device *netdev = adapter->netdev;

	netif_device_detach(netdev);

	if (state == pci_channel_io_perm_failure)
		return PCI_ERS_RESULT_DISCONNECT;

	if (netif_running(netdev))
		ixgbe_down(adapter);
	pci_disable_device(pdev);

	/* Request a slot reset. */
	return PCI_ERS_RESULT_NEED_RESET;
}

/**
 * ixgbe_io_slot_reset - called after the pci bus has been reset.
 * @pdev: Pointer to PCI device
 *
 * Restart the card from scratch, as if from a cold-boot.
 */
static pci_ers_result_t ixgbe_io_slot_reset(struct pci_dev *pdev)
{
	struct ixgbe_adapter *adapter = pci_get_drvdata(pdev);
	pci_ers_result_t result;
	int err;

	if (pci_enable_device_mem(pdev)) {
		e_err(probe, "Cannot re-enable PCI device after reset.\n");
		result = PCI_ERS_RESULT_DISCONNECT;
	} else {
		pci_set_master(pdev);
		pci_restore_state(pdev);
		pci_save_state(pdev);

		pci_wake_from_d3(pdev, false);

		ixgbe_reset(adapter);
		IXGBE_WRITE_REG(&adapter->hw, IXGBE_WUS, ~0);
		result = PCI_ERS_RESULT_RECOVERED;
	}

	err = pci_cleanup_aer_uncorrect_error_status(pdev);
	if (err) {
		e_dev_err("pci_cleanup_aer_uncorrect_error_status "
			  "failed 0x%0x\n", err);
		/* non-fatal, continue */
	}

	return result;
}

/**
 * ixgbe_io_resume - called when traffic can start flowing again.
 * @pdev: Pointer to PCI device
 *
 * This callback is called when the error recovery driver tells us that
 * its OK to resume normal operation.
 */
static void ixgbe_io_resume(struct pci_dev *pdev)
{
	struct ixgbe_adapter *adapter = pci_get_drvdata(pdev);
	struct net_device *netdev = adapter->netdev;

	if (netif_running(netdev)) {
		if (ixgbe_up(adapter)) {
			e_info(probe, "ixgbe_up failed after reset\n");
			return;
		}
	}

	netif_device_attach(netdev);
}

static struct pci_error_handlers ixgbe_err_handler = {
	.error_detected = ixgbe_io_error_detected,
	.slot_reset = ixgbe_io_slot_reset,
	.resume = ixgbe_io_resume,
};

static struct pci_driver ixgbe_driver = {
	.name     = ixgbe_driver_name,
	.id_table = ixgbe_pci_tbl,
	.probe    = ixgbe_probe,
	.remove   = __devexit_p(ixgbe_remove),
#ifdef CONFIG_PM
	.suspend  = ixgbe_suspend,
	.resume   = ixgbe_resume,
#endif
	.shutdown = ixgbe_shutdown,
	.err_handler = &ixgbe_err_handler
};

/**
 * ixgbe_init_module - Driver Registration Routine
 *
 * ixgbe_init_module is the first routine called when the driver is
 * loaded. All it does is register with the PCI subsystem.
 **/
static int __init ixgbe_init_module(void)
{
	int ret;
	pr_info("%s - version %s\n", ixgbe_driver_string, ixgbe_driver_version);
	pr_info("%s\n", ixgbe_copyright);

#ifdef CONFIG_IXGBE_DCA
	dca_register_notify(&dca_notifier);
#endif

	ret = pci_register_driver(&ixgbe_driver);
	return ret;
}

module_init(ixgbe_init_module);

/**
 * ixgbe_exit_module - Driver Exit Cleanup Routine
 *
 * ixgbe_exit_module is called just before the driver is removed
 * from memory.
 **/
static void __exit ixgbe_exit_module(void)
{
#ifdef CONFIG_IXGBE_DCA
	dca_unregister_notify(&dca_notifier);
#endif
	pci_unregister_driver(&ixgbe_driver);
	rcu_barrier(); /* Wait for completion of call_rcu()'s */
}

#ifdef CONFIG_IXGBE_DCA
static int ixgbe_notify_dca(struct notifier_block *nb, unsigned long event,
			    void *p)
{
	int ret_val;

	ret_val = driver_for_each_device(&ixgbe_driver.driver, NULL, &event,
					 __ixgbe_notify_dca);

	return ret_val ? NOTIFY_BAD : NOTIFY_DONE;
}

#endif /* CONFIG_IXGBE_DCA */

/**
 * ixgbe_get_hw_dev return device
 * used by hardware layer to print debugging information
 **/
struct net_device *ixgbe_get_hw_dev(struct ixgbe_hw *hw)
{
	struct ixgbe_adapter *adapter = hw->back;
	return adapter->netdev;
}

module_exit(ixgbe_exit_module);

/* ixgbe_main.c */<|MERGE_RESOLUTION|>--- conflicted
+++ resolved
@@ -837,39 +837,6 @@
 		for ( ; !cleaned; count++) {
 			tx_desc = IXGBE_TX_DESC_ADV(tx_ring, i);
 			tx_buffer_info = &tx_ring->tx_buffer_info[i];
-<<<<<<< HEAD
-=======
-			cleaned = (i == eop);
-			skb = tx_buffer_info->skb;
-
-			if (cleaned && skb) {
-				unsigned int segs, bytecount;
-				unsigned int hlen = skb_headlen(skb);
-
-				/* gso_segs is currently only valid for tcp */
-				segs = skb_shinfo(skb)->gso_segs ?: 1;
-#ifdef IXGBE_FCOE
-				/* adjust for FCoE Sequence Offload */
-				if ((adapter->flags & IXGBE_FLAG_FCOE_ENABLED)
-				    && skb_is_gso(skb)
-				    && vlan_get_protocol(skb) ==
-				    htons(ETH_P_FCOE)) {
-					hlen = skb_transport_offset(skb) +
-						sizeof(struct fc_frame_header) +
-						sizeof(struct fcoe_crc_eof);
-					segs = DIV_ROUND_UP(skb->len - hlen,
-						skb_shinfo(skb)->gso_size);
-				}
-#endif /* IXGBE_FCOE */
-				/* multiply data chunks by size of headers */
-				bytecount = ((segs - 1) * hlen) + skb->len;
-				total_packets += segs;
-				total_bytes += bytecount;
-			}
-
-			ixgbe_unmap_and_free_tx_resource(adapter,
-							 tx_buffer_info);
->>>>>>> f1987257
 
 			tx_desc->wb.status = 0;
 			cleaned = (i == eop);
@@ -3626,11 +3593,6 @@
 {
 	struct ixgbe_hw *hw = &adapter->hw;
 	int max_frame = adapter->netdev->mtu + ETH_HLEN + ETH_FCS_LEN;
-<<<<<<< HEAD
-=======
-	u32 txdctl;
-	int i, j;
->>>>>>> f1987257
 
 	if (!(adapter->flags & IXGBE_FLAG_DCB_ENABLED)) {
 		if (hw->mac.type == ixgbe_mac_82598EB)
@@ -3645,14 +3607,6 @@
 	if (adapter->netdev->features & NETIF_F_FCOE_MTU)
 		max_frame = max(max_frame, IXGBE_FCOE_JUMBO_FRAME_SIZE);
 #endif
-<<<<<<< HEAD
-=======
-
-	ixgbe_dcb_calculate_tc_credits(&adapter->dcb_cfg, max_frame,
-					DCB_TX_CONFIG);
-	ixgbe_dcb_calculate_tc_credits(&adapter->dcb_cfg, max_frame,
-					DCB_RX_CONFIG);
->>>>>>> f1987257
 
 	ixgbe_dcb_calculate_tc_credits(hw, &adapter->dcb_cfg, max_frame,
 					DCB_TX_CONFIG);
@@ -6497,11 +6451,7 @@
 }
 
 static void ixgbe_atr(struct ixgbe_adapter *adapter, struct sk_buff *skb,
-<<<<<<< HEAD
 		      u8 queue, u32 tx_flags, __be16 protocol)
-=======
-		      int queue, u32 tx_flags, __be16 protocol)
->>>>>>> f1987257
 {
 	struct ixgbe_atr_input atr_input;
 	struct iphdr *iph = ip_hdr(skb);
@@ -6509,24 +6459,9 @@
 	struct tcphdr *th;
 	u16 vlan_id;
 
-<<<<<<< HEAD
 	/* Right now, we support IPv4 w/ TCP only */
 	if (protocol != htons(ETH_P_IP) ||
 	    iph->protocol != IPPROTO_TCP)
-=======
-	/* Right now, we support IPv4 only */
-	if (protocol != htons(ETH_P_IP))
-		return;
-	/* check if we're UDP or TCP */
-	if (iph->protocol == IPPROTO_TCP) {
-		th = tcp_hdr(skb);
-		src_port = th->source;
-		dst_port = th->dest;
-		l4type |= IXGBE_ATR_L4TYPE_TCP;
-		/* l4type IPv4 type is 0, no need to assign */
-	} else {
-		/* Unsupported L4 header, just bail here */
->>>>>>> f1987257
 		return;
 
 	memset(&atr_input, 0, sizeof(struct ixgbe_atr_input));
